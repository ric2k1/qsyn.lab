/****************************************************************************
  FileName     [ cmdCommon.cpp ]
  PackageName  [ cmd ]
  Synopsis     [ Define common commands ]
  Author       [ Chung-Yang (Ric) Huang, Chin Yi Cheng ]
  Copyright    [ Copyleft(c) 2007-present LaDs(III), GIEE, NTU, Taiwan ]
****************************************************************************/
#include <iomanip>
#include <string>
#include <algorithm>
#include "util.h"
#include "cmdCommon.h"

using namespace std;
extern size_t verbose;
extern size_t colorLevel;

bool
initCommonCmd()
{
   if (!(cmdMgr->regCmd("QQuit", 2, new QuitCmd) &&
         cmdMgr->regCmd("HIStory", 3, new HistoryCmd) &&
         cmdMgr->regCmd("HELp", 3, new HelpCmd) &&
         cmdMgr->regCmd("DOfile", 2, new DofileCmd) &&
         cmdMgr->regCmd("USAGE", 5, new UsageCmd) &&
         cmdMgr->regCmd("VERbose", 3, new VerboseCmd) &&
         cmdMgr->regCmd("SEED", 4, new SeedCmd) &&
<<<<<<< HEAD
         cmdMgr->regCmd("//", 2, new CommentCmd) &&
         cmdMgr->regCmd("COLOR", 5, new ColorCmd)
=======
         cmdMgr->regCmd("FORMAT", 6, new FormatCmd)
>>>>>>> 051abc19
      )) {
      cerr << "Registering \"init\" commands fails... exiting" << endl;
      return false;
   }
   return true;
}


//----------------------------------------------------------------------
//    HELp [(string cmd)]
//----------------------------------------------------------------------
CmdExecStatus
HelpCmd::exec(const string& option)
{
   // check option
   string token;
   if (!CmdExec::lexSingleOption(option, token))
      return CMD_EXEC_ERROR;
   if (token.size()) {
      CmdExec* e = cmdMgr->getCmd(token);
      if (!e) return CmdExec::errorOption(CMD_OPT_ILLEGAL, token);
      e->usage(cout);
   }
   else
      cmdMgr->printHelps();
   return CMD_EXEC_DONE;
}

void
HelpCmd::usage(ostream& os) const
{
   os << "Usage: HELp [(string cmd)]" << endl;
}

void
HelpCmd::help() const
{
   cout << setw(15) << left << "HELp: "
        << "print this help message" << endl;
}

//----------------------------------------------------------------------
//    QQuit [-Force]
//----------------------------------------------------------------------
CmdExecStatus
QuitCmd::exec(const string& option)
{
   // check option
   string token;
   if (!CmdExec::lexSingleOption(option, token))
      return CMD_EXEC_ERROR;
   if (token.size()) {
      if (myStrNCmp("-Forced", token, 2) != 0)
         return CmdExec::errorOption(CMD_OPT_ILLEGAL, token);
      else
         return CMD_EXEC_QUIT;  // ready to quit
   }

   cout << "Are you sure to quit (Yes/No)? [No] ";
   char str[1024];
   cin.getline(str, 1024);
   string ss = string(str);
   size_t s = ss.find_first_not_of(' ', 0);
   if (s != string::npos) {
      ss = ss.substr(s);
      if (myStrNCmp("Yes", ss, 1) == 0)
         return CMD_EXEC_QUIT;  // ready to quit
   }
   return CMD_EXEC_DONE;     // not yet to quit
}

void
QuitCmd::usage(ostream& os) const
{
   os << "Usage: QQuit [-Force]" << endl;
}

void
QuitCmd::help() const
{
   cout << setw(15) << left << "QQuit: "
        << "quit the execution" << endl;
}

//----------------------------------------------------------------------
//    HIStory [(int nPrint)]
//----------------------------------------------------------------------
CmdExecStatus
HistoryCmd::exec(const string& option)
{
   // check option
   string token;
   if (!CmdExec::lexSingleOption(option, token))
      return CMD_EXEC_ERROR;
   int nPrint = -1;
   if (token.size()) {
      if (!myStr2Int(token, nPrint))
         return CmdExec::errorOption(CMD_OPT_ILLEGAL, token);
   }

   cmdMgr->printHistory(nPrint);

   return CMD_EXEC_DONE;
}

void
HistoryCmd::usage(ostream& os) const
{
   os << "Usage: HIStory [(int nPrint)]" << endl;
}

void
HistoryCmd::help() const
{
   cout << setw(15) << left << "HIStory: "
        << "print command history" << endl;
}


//----------------------------------------------------------------------
//    DOfile <(string file)>
//----------------------------------------------------------------------

CmdExecStatus
DofileCmd::exec(const string& option)
{     
   // check option 
   string token;
   if (!CmdExec::lexSingleOption(option, token, false))
      return CMD_EXEC_ERROR;
   if (!cmdMgr->openDofile(token))
      return CmdExec::errorOption(CMD_OPT_FOPEN_FAIL, token);
   return CMD_EXEC_DONE;
}

void
DofileCmd::usage(ostream& os) const
{  
   os << "Usage: DOfile <(string file)>" << endl;
}  
      
void
DofileCmd::help() const
{
   cout << setw(15) << left << "DOfile: "
        << "execute the commands in the dofile" << endl;
}


//----------------------------------------------------------------------
//    USAGE [-All | -Time | -Memory]
//----------------------------------------------------------------------
CmdExecStatus
UsageCmd::exec(const string& option)
{
   // check option
   vector<string> options;
   CmdExec::lexOptions(option, options);

   bool repTime = false, repMem = false, repAll = false;
   size_t n = options.size();
   if (n == 0)
      repAll = true;
   else {
      for (size_t i = 0; i < n; ++i) {
         const string& token = options[i];
         if (myStrNCmp("-All", token, 2) == 0) {
            if (repTime | repMem | repAll)
               return CmdExec::errorOption(CMD_OPT_EXTRA, token);
            repAll = true;
         }
         else if (myStrNCmp("-Time", token, 2) == 0) {
            if (repTime | repMem | repAll)
               return CmdExec::errorOption(CMD_OPT_EXTRA, token);
            repTime = true;
         }
         else if (myStrNCmp("-Memory", token, 2) == 0) {
            if (repTime | repMem | repAll)
               return CmdExec::errorOption(CMD_OPT_EXTRA, token);
            repMem = true;
         }
         else
            return CmdExec::errorOption(CMD_OPT_ILLEGAL, token);
      }
   }

   if (repAll) repTime = repMem = true;

   myUsage.report(repTime, repMem);

   return CMD_EXEC_DONE;
}

void
UsageCmd::usage(ostream& os) const
{
   os << "Usage: USAGE [-All | -Time | -Memory]" << endl;
}

void
UsageCmd::help() const
{
   cout << setw(15) << left << "USAGE: "
        << "report the runtime and/or memory usage" << endl;
}


//----------------------------------------------------------------------
//    VERbose <size_t verbose level>
//----------------------------------------------------------------------
CmdExecStatus
VerboseCmd::exec(const string& option)
{
   // check option
   string token;
   if (!CmdExec::lexSingleOption(option, token, false))
      return CMD_EXEC_ERROR;
   unsigned level;
   if(!myStr2Uns(token, level)){
      cerr << "Error: verbose level should be a positive integer or 0!!" << endl;
      return CmdExec::errorOption(CMD_OPT_ILLEGAL, token);
   }
   if(level > 9 && level!=353){
      cerr << "Error: verbose level should be 0-9 !!" << endl;
      return CmdExec::errorOption(CMD_OPT_ILLEGAL, token);
   }
   cout << "Note: verbose level is set to " << level << endl;
   verbose = level;
   return CMD_EXEC_DONE;
}

void
VerboseCmd::usage(ostream& os) const
{
   os << "Usage: VERbose <size_t verbose level>" << endl;
}

void
VerboseCmd::help() const
{
   cout << setw(15) << left << "VERbose: "
        << "set verbose level (0-9)" << endl;
}

//----------------------------------------------------------------------
//    SEED [size_t seed]
//----------------------------------------------------------------------
CmdExecStatus
SeedCmd::exec(const string& option)
{
   // check option
   string token;
   if (option.size()==0){
      srand(353);
      cerr << "Note: seed is set to 353" << endl;
   }
   else{
      if (!CmdExec::lexSingleOption(option, token, false))
         return CMD_EXEC_ERROR;
      int seed;
      if(!myStr2Int(token, seed)){
         cerr << "Error: Seed should be an integer!!" << endl;
         return CmdExec::errorOption(CMD_OPT_ILLEGAL, token);
      }
      srand(seed);
      cerr << "Note: seed is set to " << seed << endl;
      }
   return CMD_EXEC_DONE;
}

void
SeedCmd::usage(ostream& os) const
{
   os << "Usage: SEED [size_t seed]" << endl;
}

void
SeedCmd::help() const
{
   cout << setw(15) << left << "SEED: "
        << "fix the seed" << endl;
}

//----------------------------------------------------------------------
<<<<<<< HEAD
//    // [whatever] [comments] [you'd] [like] [to] [type...]
//----------------------------------------------------------------------
CmdExecStatus
CommentCmd::exec(const string& option)
{
    return CMD_EXEC_DONE;
}

void
CommentCmd::usage(ostream& os) const
{
   os << "Usage: // [whatever] [comments] [you'd] [like] [to] [type...]" << endl;
}

void
CommentCmd::help() const
{
   cout << setw(15) << left << "//: "
        << "comment line" << endl;
}

//----------------------------------------------------------------------
//    COLOR <size_t color level>
=======
//    FORMAT <size_t format level>
>>>>>>> 051abc19
//----------------------------------------------------------------------
CmdExecStatus
ColorCmd::exec(const string& option)
{
   // check option
   string token;
   if (!CmdExec::lexSingleOption(option, token, false))
      return CMD_EXEC_ERROR;
   unsigned level;
   if(!myStr2Uns(token, level)){
      cerr << "Error: colored should be a positive integer or 0!!" << endl;
      return CmdExec::errorOption(CMD_OPT_ILLEGAL, token);
   }
   if(level > 1){
      cerr << "Error: colored should be 0-1 !!" << endl;
      return CmdExec::errorOption(CMD_OPT_ILLEGAL, token);
   }
   cout << "Note: colored is set to " << level << endl;
   colorLevel = level;
   return CMD_EXEC_DONE;
}

void
ColorCmd::usage(ostream& os) const
{
   os << "Usage: COLOR <bool colored>" << endl;
}

void
ColorCmd::help() const
{
   cout << setw(15) << left << "COLOR: "  
        << "command line printing mode (0: grayscale, 1: color)" << endl;
}<|MERGE_RESOLUTION|>--- conflicted
+++ resolved
@@ -25,12 +25,7 @@
          cmdMgr->regCmd("USAGE", 5, new UsageCmd) &&
          cmdMgr->regCmd("VERbose", 3, new VerboseCmd) &&
          cmdMgr->regCmd("SEED", 4, new SeedCmd) &&
-<<<<<<< HEAD
-         cmdMgr->regCmd("//", 2, new CommentCmd) &&
          cmdMgr->regCmd("COLOR", 5, new ColorCmd)
-=======
-         cmdMgr->regCmd("FORMAT", 6, new FormatCmd)
->>>>>>> 051abc19
       )) {
       cerr << "Registering \"init\" commands fails... exiting" << endl;
       return false;
@@ -315,33 +310,9 @@
 }
 
 //----------------------------------------------------------------------
-<<<<<<< HEAD
-//    // [whatever] [comments] [you'd] [like] [to] [type...]
-//----------------------------------------------------------------------
-CmdExecStatus
-CommentCmd::exec(const string& option)
-{
-    return CMD_EXEC_DONE;
-}
-
-void
-CommentCmd::usage(ostream& os) const
-{
-   os << "Usage: // [whatever] [comments] [you'd] [like] [to] [type...]" << endl;
-}
-
-void
-CommentCmd::help() const
-{
-   cout << setw(15) << left << "//: "
-        << "comment line" << endl;
-}
 
 //----------------------------------------------------------------------
 //    COLOR <size_t color level>
-=======
-//    FORMAT <size_t format level>
->>>>>>> 051abc19
 //----------------------------------------------------------------------
 CmdExecStatus
 ColorCmd::exec(const string& option)
