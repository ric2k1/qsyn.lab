--- conflicted
+++ resolved
@@ -18,24 +18,6 @@
 #include "zxDef.h"
 #include "zxGraph.h"
 #include "zxRules.h"
-<<<<<<< HEAD
-
-class Stats;
-class Simplify;
-enum class SIMP_STRATEGY;
-
-enum class SIMP_STRATEGY{
-    SPIDER_SIMP,        // spider fusion
-    ID_SIMP,            // identity removal
-    COPY_SIMP,          // pi copy
-    BIALG_SIMP,         // bialgebra
-    PHASE_FREE_SIMP,
-    PIVOT_SIMP,
-    PIVOT_GADGET_SIMP,
-    PIVOT_BOUNDARY_SIMP,
-    GADGET_SIMP,
-    LCOMP_SIMP
-=======
 
 class Stats;
 class Simplifier;
@@ -54,7 +36,6 @@
 //     LCOMP_SIMP
 
 // };
->>>>>>> ce21b092
 
 class Stats{
     public:
@@ -68,23 +49,7 @@
         unordered_map<string, int>          _rewritesNum;
 };
 
-<<<<<<< HEAD
-class Stats{
-    public:
-        Stats(){
-            _rewritesNum.clear();
-        }
-        ~Stats(){}
-        void countRewrites(string rule, int n);
-
-    private:
-        unordered_map<string, int>          _rewritesNum;
-};
-
-class Simplify{
-=======
 class Simplifier{
->>>>>>> ce21b092
     public:
         Simplifier(ZXGraph* g){
             _rule = nullptr;
