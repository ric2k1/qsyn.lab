--- conflicted
+++ resolved
@@ -10,39 +10,6 @@
 #ifndef ZX_RULES_H
 #define ZX_RULES_H
 
-<<<<<<< HEAD
-#include <vector>
-#include <iostream>
-#include "zxDef.h"
-#include "zxGraph.h"
-
-class zxRules{
-  typedef pair<int, int> MatchType;
-  typedef vector<MatchType> MatchTypeVec;
-
-    public:
-        zxRules(){}
-        ~zxRules(){}
-
-    private:
-
-};
-
-class spiderFusion : public zxRules{
-  typedef pair<ZXVertex*, ZXVertex*> MatchType;
-  typedef vector<MatchType> MatchTypeVec;
-
-  public:
-    MatchTypeVec match(ZXGraph* g);
-    
-  private:
-};
-
-class bialgebra : public zxRules{
-
-
-};
-=======
 #include <tuple>
 #include <vector>
 #include <iostream>
@@ -273,7 +240,6 @@
     
 };
 
->>>>>>> ce21b092
 
 
 #endif