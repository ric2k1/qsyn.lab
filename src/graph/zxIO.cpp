--- conflicted
+++ resolved
@@ -92,42 +92,19 @@
                     if (!myStr2Uns(nidStr, nid)) {
                         cerr << "Error: Vertex Id in declaring neighbor " << neighborStr << " is not an unsigned in line " << counter << "!!" << endl;
                         return false;
-<<<<<<< HEAD
                     } 
                     else if (size_t(nid) >= size_t(id)) tmp.push_back(make_pair(size_t(nid), (neighborStr[0] == 'S') ? EdgeType::SIMPLE : EdgeType::HADAMARD));
                 } 
                 else {
-=======
-                    } else if (size_t(nid) >= size_t(id))
-                        tmp.push_back(make_pair(size_t(nid), (neighborStr[0] == 'S') ? EdgeType::SIMPLE : EdgeType::HADAMARD));
-                } else if (neighborStr[0] == 'C') {
-                    string colStr = neighborStr.substr(1);
-                    if (!myStr2Int(colStr, column)) {
-                        cerr << "Error: Column " << neighborStr << " is not an int in line " << counter << "!!" << endl;
-                        return false;
-                    }
-                } else {
->>>>>>> c2e3ffa1
                     cerr << "Error: Unsupported edge type " << neighborStr[0] << " in line " << counter << "!!" << endl;
                     return false;
                 }
             }
             storage[size_t(id)] = tmp;
-<<<<<<< HEAD
             if (vertexStr[0] == 'I') vertexList[size_t(id)] = addInput(size_t(qid), true, cid);
             else vertexList[size_t(id)] = addOutput(size_t(qid), true, cid);
         } 
         else if (vertexStr[0] == 'Z' || vertexStr[0] == 'X' || vertexStr[0] == 'H') {
-=======
-            if (vertexStr[0] == 'I') {
-                vertexList[size_t(id)] = addInput(size_t(qid), true);
-            }
-
-            else {
-                vertexList[size_t(id)] = addOutput(size_t(qid), true);
-            }
-        } else if (vertexStr[0] == 'Z' || vertexStr[0] == 'X' || vertexStr[0] == 'H') {
->>>>>>> c2e3ffa1
             string idStr = vertexStr.substr(1);
 
             if (!myStr2Uns(idStr, id)) {
@@ -188,7 +165,6 @@
             cerr << "Error: Unsupported vertex type " << vertexStr[0] << " in line " << counter << "!!" << endl;
             return false;
         }
-        vertexList[size_t(id)]->setColumn(column);
 
         counter++;
     }
@@ -246,12 +222,7 @@
     };
     ZXFile << "// Input \n";
     for (auto& v : _inputs) {
-<<<<<<< HEAD
         ZXFile << "I" << v->getId() << " " << v->getQubit() << " " << v->getCol();
-=======
-        ZXFile << "I" << v->getId() << " " << v->getQubit();
-        ZXFile << " C" << v->getColumn();
->>>>>>> c2e3ffa1
         if (!writeNeighbors(v, complete)) return false;
         ZXFile << "\n";
     }
@@ -259,12 +230,7 @@
     ZXFile << "// Output \n";
     
     for (auto& v : _outputs) {
-<<<<<<< HEAD
         ZXFile << "O" << v->getId() << " " << v->getQubit() << " " << v->getCol();
-=======
-        ZXFile << "O" << v->getId() << " " << v->getQubit();
-        ZXFile << " C" << v->getColumn();
->>>>>>> c2e3ffa1
         if (!writeNeighbors(v, complete)) return false;
         ZXFile << "\n";
     }
@@ -277,12 +243,7 @@
         else if (v->isX()) ZXFile << "X";
         else               ZXFile << "H";
         ZXFile << v->getId();
-<<<<<<< HEAD
         if (bzx) ZXFile << " " << v->getQubit() << " " << v->getCol();
-=======
-        if (bzx) ZXFile << " " << v->getQubit();
-        ZXFile << " C" << v->getColumn();
->>>>>>> c2e3ffa1
         if (!writeNeighbors(v, complete)) return false;
         
         if (v->getPhase() != Phase(0)) ZXFile << " " << v->getPhase().getAsciiString();
