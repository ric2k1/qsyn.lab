--- conflicted
+++ resolved
@@ -118,7 +118,49 @@
     return true;
 }
 
-<<<<<<< HEAD
+
+bool ZXGraph::buildGraphFromParserStorage(const ZXParserDetail::StorageType& storage, bool keepID) {
+    unordered_map<size_t, ZXVertex*> id2Vertex;
+
+    for (auto& [id, info] : storage) {
+        ZXVertex* v;
+
+        if (info.type == 'I')
+            v = addInput(info.qubit, true, info.column);
+        else if (info.type == 'O')
+            v = addOutput(info.qubit, true, info.column);
+        else {
+            VertexType vtype;
+            if (info.type == 'Z')
+                vtype = VertexType::Z;
+            else if (info.type == 'X')
+                vtype = VertexType::X;
+            else
+                vtype = VertexType::H_BOX;
+            v = addVertex(info.qubit, vtype, info.phase, true, info.column);
+        }
+
+        assert(v != nullptr);
+
+        if (keepID) v->setId(id);
+        id2Vertex[id] = v;
+    }
+
+    for (auto& [vid, info] : storage) {
+        for (auto& [type, nbid] : info.neighbors) {
+            if (!id2Vertex.contains(nbid)) {
+                cerr << "Error: Failed to build the graph: cannot find vertex with ID " << nbid << "!!" << endl;
+                return false;
+            }
+
+            if (vid < nbid) {
+                addEdge(id2Vertex[vid], id2Vertex[nbid], (type == 'S') ? EdgeType::SIMPLE : EdgeType::HADAMARD);
+            }
+        }
+    }
+    return true;
+}
+
 string tikzStyle = "[\n"
 "\t boun/.style={circle, draw=black!60, fill=black!5, very thick, text width=5mm, align=center, inner sep=0pt},\n"
 "\t hbox/.style={regular polygon,regular polygon sides=4, draw=yellow!90, fill=yellow!20, very thick, text width=3.5mm, align=center, inner sep=0pt},\n"
@@ -189,46 +231,5 @@
     }
 
     tikzFile << "\\end{tikzpicture}\n";
-=======
-bool ZXGraph::buildGraphFromParserStorage(const ZXParserDetail::StorageType& storage, bool keepID) {
-    unordered_map<size_t, ZXVertex*> id2Vertex;
-
-    for (auto& [id, info] : storage) {
-        ZXVertex* v;
-
-        if (info.type == 'I')
-            v = addInput(info.qubit, true, info.column);
-        else if (info.type == 'O')
-            v = addOutput(info.qubit, true, info.column);
-        else {
-            VertexType vtype;
-            if (info.type == 'Z')
-                vtype = VertexType::Z;
-            else if (info.type == 'X')
-                vtype = VertexType::X;
-            else
-                vtype = VertexType::H_BOX;
-            v = addVertex(info.qubit, vtype, info.phase, true, info.column);
-        }
-
-        assert(v != nullptr);
-
-        if (keepID) v->setId(id);
-        id2Vertex[id] = v;
-    }
-
-    for (auto& [vid, info] : storage) {
-        for (auto& [type, nbid] : info.neighbors) {
-            if (!id2Vertex.contains(nbid)) {
-                cerr << "Error: Failed to build the graph: cannot find vertex with ID " << nbid << "!!" << endl;
-                return false;
-            }
-
-            if (vid < nbid) {
-                addEdge(id2Vertex[vid], id2Vertex[nbid], (type == 'S') ? EdgeType::SIMPLE : EdgeType::HADAMARD);
-            }
-        }
-    }
->>>>>>> 6959876b
     return true;
 }