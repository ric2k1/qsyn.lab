--- conflicted
+++ resolved
@@ -1,5 +1,5 @@
 /****************************************************************************
-  FileName     [ zxGraph.h ]
+  FileName     [ zxGraph.cpp ]
   PackageName  [ graph ]
   Synopsis     [ Define class ZXGraph member functions ]
   Author       [ Cheng-Hua Lu ]
@@ -24,16 +24,15 @@
 namespace TF = TextFormat;
 extern size_t verbose;
 
-<<<<<<< HEAD
-/*****************************************************/
-/*   class ZXVertex member functions                 */
-/*****************************************************/
-=======
 /**************************************/
 /*   class ZXVertex member functions   */
 /**************************************/
 
-
+/**
+ * @brief return a vector of neighbor vertices
+ * 
+ * @return vector<ZXVertex*> 
+ */
 vector<ZXVertex*> ZXVertex::getCopiedNeighbors(){
     vector<ZXVertex*> storage;
     for (const auto& neighbor: _neighbors) {
@@ -42,8 +41,6 @@
     }
     return storage;
 }
-// Print functions
->>>>>>> 78aabbcd
 
 /**
  * @brief Print summary of ZXVertex
