/****************************************************************************
  FileName     [ qcirCmd.cpp ]
  PackageName  [ qcir ]
  Synopsis     [ Define basic qcir package commands ]
  Author       [ Chin-Yi Cheng ]
  Copyright    [ Copyleft(c) 2022-present DVLab, GIEE, NTU, Taiwan ]
****************************************************************************/

#include <cassert>
#include <iostream>
#include <iomanip>
#include "qcirMgr.h"
#include "qcirGate.h"
#include "qcirCmd.h"
#include "util.h"
#include "phase.h"

using namespace std;

extern QCirMgr *qCirMgr;
extern int effLimit;

bool initQCirCmd()
{
   if (!(cmdMgr->regCmd("QCCRead", 4, new QCirReadCmd) &&
         cmdMgr->regCmd("QCCPrint", 4, new QCirPrintCmd) &&
         cmdMgr->regCmd("QCGAdd", 4, new QCirAddGateCmd) &&
         cmdMgr->regCmd("QCBAdd", 4, new QCirAddQubitCmd) &&
         cmdMgr->regCmd("QCGDelete", 4, new QCirDeleteGateCmd) &&
         cmdMgr->regCmd("QCBDelete", 4, new QCirDeleteQubitCmd) &&
         cmdMgr->regCmd("QCGPrint", 4, new QCirGatePrintCmd) &&
         cmdMgr->regCmd("QCZXMapping", 5, new QCirZXMappingCmd)
         && cmdMgr->regCmd("QCT", 3, new QCirTestCmd)
         ))
   {
      cerr << "Registering \"qcir\" commands fails... exiting" << endl;
      return false;
   }
   return true;
}

enum QCirCmdState
{
   // Order matters! Do not change the order!!
   QCIRINIT,
   QCIRREAD,
   // dummy end
   QCIRCMDTOT
};

static QCirCmdState curCmd = QCIRINIT;

CmdExecStatus
QCirTestCmd::exec(const string &option)
{
   qCirMgr->mapping();
   return CMD_EXEC_DONE;
}
void QCirTestCmd::usage(ostream &os) const
{
   os << "Usage: QCT" << endl;
}

void QCirTestCmd::help() const
{
   cout << setw(15) << left << "QCT: "
        << "Test what function you want (for developement)" << endl;
}

//----------------------------------------------------------------------
//    QCCRead <(string fileName)> [-Replace]
//----------------------------------------------------------------------
CmdExecStatus
QCirReadCmd::exec(const string &option)
{
   // check option
   vector<string> options;
   if (!CmdExec::lexOptions(option, options))
      return CMD_EXEC_ERROR;
   if (options.empty())
      return CmdExec::errorOption(CMD_OPT_MISSING, "");

   bool doReplace = false;
   string fileName;
   for (size_t i = 0, n = options.size(); i < n; ++i)
   {
      if (myStrNCmp("-Replace", options[i], 2) == 0)
      {
         if (doReplace)
            return CmdExec::errorOption(CMD_OPT_EXTRA, options[i]);
         doReplace = true;
      }
      else
      {
         if (fileName.size())
            return CmdExec::errorOption(CMD_OPT_ILLEGAL, options[i]);
         fileName = options[i];
      }
   }

   if (qCirMgr != 0)
   {
      if (doReplace)
      {
         cerr << "Note: original quantum circuit is replaced..." << endl;
         curCmd = QCIRINIT;
         delete qCirMgr;
         qCirMgr = 0;
      }
      else
      {
         cerr << "Error: circuit already exists!!" << endl;
         return CMD_EXEC_ERROR;
      }
   }
   qCirMgr = new QCirMgr;

   if (!qCirMgr->parse(fileName))
   {
      curCmd = QCIRINIT;
      delete qCirMgr;
      qCirMgr = 0;
      return CMD_EXEC_ERROR;
   }

   curCmd = QCIRREAD;

   return CMD_EXEC_DONE;
}

void QCirReadCmd::usage(ostream &os) const
{
   os << "Usage: QCCRead <(string fileName)> [-Replace]" << endl;
}

void QCirReadCmd::help() const
{
   cout << setw(15) << left << "QCCRead: "
        << "read in a circuit and construct the netlist" << endl;
}

//----------------------------------------------------------------------
//    QCGPrint <(size_t gateID)> [-Time | -ZXform]
//----------------------------------------------------------------------
CmdExecStatus
QCirGatePrintCmd::exec(const string &option)
{
   // check option
   if (!qCirMgr)
   {
      cerr << "Error: quantum circuit is not yet constructed!!" << endl;
      return CMD_EXEC_ERROR;
   }
   vector<string> options;
   if (!CmdExec::lexOptions(option, options))
      return CMD_EXEC_ERROR;
   if (options.empty())
      return CmdExec::errorOption(CMD_OPT_MISSING, "");

   bool hasOption = false;
   bool showTime = false;
   bool ZXtrans = false;
   string strID = "";
   for (size_t i = 0, n = options.size(); i < n; ++i)
   {
      if (myStrNCmp("-Time", options[i], 2) == 0)
      {
         if (hasOption)
            return CmdExec::errorOption(CMD_OPT_EXTRA, options[i]);
         showTime = true;
         hasOption = true;
      }
      else if(myStrNCmp("-ZXform", options[i], 3) == 0)
      {
         if (hasOption)
            return CmdExec::errorOption(CMD_OPT_EXTRA, options[i]);
         ZXtrans = true;
         hasOption = true;
      }
      else
      {
         if (strID.size())
            return CmdExec::errorOption(CMD_OPT_ILLEGAL, options[i]);
         strID = options[i];
      }
   }
   if (strID.size() == 0)
      return CmdExec::errorOption(CMD_OPT_MISSING, "");
   unsigned id;
   if(!myStr2Uns(strID,id)){
      cerr << "Error: target ID should be a positive integer!!" << endl;
      return CmdExec::errorOption(CMD_OPT_ILLEGAL, strID);
   }
   if (ZXtrans){
      if(qCirMgr->getGate(id)==NULL){
         cerr << "Error: id " << id << " not found!!" << endl;
         return CmdExec::errorOption(CMD_OPT_ILLEGAL, strID);
      }
      size_t tmp = 4;
      qCirMgr->getGate(id)->getZXform(tmp)->printVertices();
   }
   else{
      if (!qCirMgr->printGateInfo(id, showTime))
         return CmdExec::errorOption(CMD_OPT_ILLEGAL, strID);
   }
   
   return CMD_EXEC_DONE;
}

void QCirGatePrintCmd::usage(ostream &os) const
{
   os << "Usage: QCGPrint <(size_t gateID)> [-Time | -ZXform]" << endl;
}

void QCirGatePrintCmd::help() const
{
   cout << setw(15) << left << "QCGPrint: "
        << "print quantum gate information\n";
}

//----------------------------------------------------------------------
//    QCCPrint [-List | -Qubit | -ZXform]
//----------------------------------------------------------------------
CmdExecStatus
QCirPrintCmd::exec(const string &option)
{
   // check option
   string token;
   if (!CmdExec::lexSingleOption(option, token))
      return CMD_EXEC_ERROR;

   if (!qCirMgr)
   {
      cerr << "Error: quantum circuit is not yet constructed!!" << endl;
      return CMD_EXEC_ERROR;
   }
   if (token.empty() || myStrNCmp("-List", token, 2) == 0)
      qCirMgr->printSummary();
   else if (myStrNCmp("-Qubit", token, 2) == 0)
      qCirMgr->printQubits();
   else if (myStrNCmp("-ZXform", token, 2) == 0)
      qCirMgr->printZXTopoOrder();
   else
      return CmdExec::errorOption(CMD_OPT_ILLEGAL, token);

   return CMD_EXEC_DONE;
}

void QCirPrintCmd::usage(ostream &os) const
{
   os << "Usage: QCCPrint [-List | -Qubit | -ZXform]" << endl;
}

void QCirPrintCmd::help() const
{
   cout << setw(15) << left << "QCCPrint: "
        << "print quanutm circuit\n";
}

//---------------------------------------------------------------------------------------------------
//     QCGAdd <-H | -X | -Z | -T | -TDG | -S | -V> <(size_t targ)> [-APpend|-PRepend] /
//     QCGAdd <-CX> <(size_t ctrl)> <(size_t targ)> [-APpend|-PRepend] /
//     QCGAdd <-RZ> <-PHase (Phase phase_inp)> <(size_t targ)> [-APpend|-PRepend] /
//     QCGAdd <-CRZ> <-PHase (Phase phase_inp)> <(size_t ctrl)> <(size_t targ)> [-APpend|-PRepend]
//---------------------------------------------------------------------------------------------------
CmdExecStatus
QCirAddGateCmd::exec(const string &option)
{
   if (!qCirMgr)
   {
      cerr << "Error: no available qubits. Please read a quantum circuit or add qubit(s)!!" << endl;
      return CMD_EXEC_ERROR;
   }
   // check option
   vector<string> options;
   if (!CmdExec::lexOptions(option, options))
      return CMD_EXEC_ERROR;
   if (options.empty())
      return CmdExec::errorOption(CMD_OPT_MISSING, "");

   bool flag = false;
   bool appendGate = true;
   size_t eraseIndex = 0;
   for (size_t i = 0, n = options.size(); i < n; ++i)
   {
      if (myStrNCmp("-APpend", options[i], 3) == 0)
      {
         if (flag)
            return CmdExec::errorOption(CMD_OPT_EXTRA, options[i]);
         flag = true;
         eraseIndex = i;
      }
      else if (myStrNCmp("-PRepend", options[i], 3) == 0)
      {
         if (flag)
            return CmdExec::errorOption(CMD_OPT_EXTRA, options[i]);
         appendGate = false;
         flag = true;
         eraseIndex = i;
      }
   }
   string flagStr = options[eraseIndex];
   if (flag)
      options.erase(options.begin() + eraseIndex);
   if (options.empty())
      return CmdExec::errorOption(CMD_OPT_MISSING, flagStr);
   string type = options[0];
   vector<size_t> qubits;
   // <-H | -X | -Z | -TG | -TDg | -S | -V>
   if (myStrNCmp("-H", type, 2) == 0|| myStrNCmp("-X", type, 2) == 0 || myStrNCmp("-Z", type, 2) == 0 || myStrNCmp("-T", type, 2) == 0 ||
   myStrNCmp("-TDG", type, 4) == 0 || myStrNCmp("-S", type, 2) == 0 || myStrNCmp("-V", type, 2) == 0)
   {
      if (options.size() == 1)
         return CmdExec::errorOption(CMD_OPT_MISSING, type);
      if (options.size() > 2)
         return CmdExec::errorOption(CMD_OPT_EXTRA, options[2]);
      unsigned id;
      if(!myStr2Uns(options[1],id)){
         cerr << "Error: target ID should be a positive integer!!" << endl;
         return CmdExec::errorOption(CMD_OPT_ILLEGAL, options[1]);
      }
      if (qCirMgr->getQubit(id) == NULL)
      {
         cerr << "Error: qubit ID is not in current circuit!!" << endl;
         return CmdExec::errorOption(CMD_OPT_ILLEGAL, options[1]);
      }
      qubits.push_back(id);
      type = type.erase(0,1);
      qCirMgr->addGate(type, qubits, Phase(0),appendGate);
   }
   else if (myStrNCmp("-CX", type, 3) == 0){
      if (options.size() < 3)
         return CmdExec::errorOption(CMD_OPT_MISSING, options[options.size()-1]);
      if (options.size() > 3)
         return CmdExec::errorOption(CMD_OPT_EXTRA, options[3]);
      for(size_t i=1; i<options.size(); i++){
         unsigned id;
         if(!myStr2Uns(options[i],id)){
            cerr << "Error: target ID should be a positive integer!!" << endl;
            return CmdExec::errorOption(CMD_OPT_ILLEGAL, options[i]);
         }
         if (qCirMgr->getQubit(id) == NULL)
         {
            cerr << "Error: qubit ID is not in current circuit!!" << endl;
            return CmdExec::errorOption(CMD_OPT_ILLEGAL, options[i]);
         }
         qubits.push_back(id);
      }
      type = type.erase(0,1);
      qCirMgr->addGate(type, qubits, Phase(0),appendGate);
   }
   else if (myStrNCmp("-RZ", type, 3) == 0){
      Phase phase;
      if(options.size()==1){
         cerr << "Error: missing -PHase flag!!" << endl;
         return CmdExec::errorOption(CMD_OPT_MISSING, options[0]);
      }
      else{
         if(myStrNCmp("-PHase", options[1], 3) != 0){
            cerr << "Error: missing -PHase flag before (" << options[1] <<")!!" << endl;
            return CmdExec::errorOption(CMD_OPT_MISSING, options[0]);
         }
         else{
            if(options.size()==2){
               cerr << "Error: missing phase after -PHase flag!!" << endl;
               return CmdExec::errorOption(CMD_OPT_MISSING, options[1]);
            }
            else{
               // Check Phase Legal
               if(!phase.fromString(options[2])){
                  cerr << "Error: not a legal phase!!" << endl;
                  return CmdExec::errorOption(CMD_OPT_ILLEGAL, options[2]);
               }
            }
         }
      }
      if (options.size() < 4)
         return CmdExec::errorOption(CMD_OPT_MISSING, options[2]);
      if (options.size() > 4)
         return CmdExec::errorOption(CMD_OPT_EXTRA, options[4]);
      unsigned id;
      if(!myStr2Uns(options[3],id)){
         cerr << "Error: target ID should be a positive integer!!" << endl;
         return CmdExec::errorOption(CMD_OPT_ILLEGAL, options[3]);
      }
      if (qCirMgr->getQubit(id) == NULL)
      {
         cerr << "Error: qubit ID is not in current circuit!!" << endl;
         return CmdExec::errorOption(CMD_OPT_ILLEGAL, options[3]);
      }
      qubits.push_back(id);
      type = type.erase(0,1);
      qCirMgr->addGate(type, qubits, phase, appendGate);
   }
   else{
      cerr << "Error: type is not implemented!!" << endl;
      return CmdExec::errorOption(CMD_OPT_ILLEGAL, type);
   }
     
   return CMD_EXEC_DONE;
}

void QCirAddGateCmd::usage(ostream &os) const
{
   os << "QCGAdd <-H | -X | -Z | -T | -TDG | -S | -V> <(size_t targ)> [-APpend|-PRepend]" << endl;
   os << "QCGAdd <-CX> <(size_t ctrl)> <(size_t targ)> [-APpend|-PRepend]" << endl;
   os << "QCGAdd <-RZ> <-PHase (Phase phase_inp)> <(size_t targ)> [-APpend|-PRepend]" << endl;
}

void QCirAddGateCmd::help() const
{
   cout << setw(15) << left << "QCGAdd: "
        << "add quantum gate\n";
}

//----------------------------------------------------------------------
//    QCBAdd [size_t addNum]
//----------------------------------------------------------------------
CmdExecStatus
QCirAddQubitCmd::exec(const string &option)
{
   // check option
   string token;
   if (!CmdExec::lexSingleOption(option, token))
      return CMD_EXEC_ERROR;
   if (token.empty())
   {
      if (qCirMgr == 0)
         qCirMgr = new QCirMgr;
      qCirMgr->addQubit(1);
   }
   else
   {
      unsigned id;
      if(!myStr2Uns(token,id)){
         cerr << "Error: target ID should be a positive integer!!" << endl;
         return CmdExec::errorOption(CMD_OPT_ILLEGAL, token);
      }   
      else
      {
         if (qCirMgr == 0)
            qCirMgr = new QCirMgr;
         qCirMgr->addQubit(id);
      }
   }
   return CMD_EXEC_DONE;
}

void QCirAddQubitCmd::usage(ostream &os) const
{
   os << "Usage: QCBAdd [size_t addNum] " << endl;
}

void QCirAddQubitCmd::help() const
{
   cout << setw(15) << left << "QCBAdd: "
        << "add qubit bit(s)\n";
}

//----------------------------------------------------------------------
//    QCGDelete <(size_t gateID)>
//----------------------------------------------------------------------
CmdExecStatus
QCirDeleteGateCmd::exec(const string &option)
{
   // check option
   string token;
   if (!CmdExec::lexSingleOption(option, token))
      return CMD_EXEC_ERROR;
   if (!qCirMgr)
   {
      cerr << "Error: quantum circuit is not yet constructed!!" << endl;
      return CMD_EXEC_ERROR;
   }
   if (token.empty())
      return CmdExec::errorOption(CMD_OPT_MISSING, "");
   unsigned id;
   if(!myStr2Uns(token,id)){
      cerr << "Error: target ID should be a positive integer!!" << endl;
      return CmdExec::errorOption(CMD_OPT_ILLEGAL, token);
   }   
   if (!qCirMgr->removeGate(id))
      return CmdExec::errorOption(CMD_OPT_ILLEGAL, token);
   else
      return CMD_EXEC_DONE;
}

void QCirDeleteGateCmd::usage(ostream &os) const
{
   os << "Usage: QCGDelete <(size_t gateID)> " << endl;
}

void QCirDeleteGateCmd::help() const
{
   cout << setw(15) << left << "QCGDelete: "
        << "delete a gate\n";
}

//----------------------------------------------------------------------
//    QCBDelete <(size_t qubitID)>
//----------------------------------------------------------------------
CmdExecStatus
QCirDeleteQubitCmd::exec(const string &option)
{
   // check option
   string token;
   if (!CmdExec::lexSingleOption(option, token))
      return CMD_EXEC_ERROR;
   if (!qCirMgr)
   {
      cerr << "Error: quantum circuit is not yet constructed!!" << endl;
      return CMD_EXEC_ERROR;
   }
   if (token.empty())
      return CmdExec::errorOption(CMD_OPT_MISSING, "");
   unsigned id;
   if(!myStr2Uns(token,id)){
      cerr << "Error: target ID should be a positive integer!!" << endl;
      return CmdExec::errorOption(CMD_OPT_ILLEGAL, token);
   }   
   if (!qCirMgr->removeQubit(id))
      return CmdExec::errorOption(CMD_OPT_ILLEGAL, token);
   else
      return CMD_EXEC_DONE;
}

void QCirDeleteQubitCmd::usage(ostream &os) const
{
   os << "Usage: QCBDelete <(size_t qubitID)> " << endl;
}

void QCirDeleteQubitCmd::help() const
{
   cout << setw(15) << left << "QCBDelete: "
        << "delete an empty qubit\n";
}

//----------------------------------------------------------------------
//    QCZXMapping
//----------------------------------------------------------------------
CmdExecStatus
QCirZXMappingCmd::exec(const string &option)
{
   // check option
   string token;
   if (!CmdExec::lexSingleOption(option, token))
      return CMD_EXEC_ERROR;

   if (!qCirMgr)
   {
      cerr << "Error: quantum circuit is not yet constructed!!" << endl;
      return CMD_EXEC_ERROR;
   }
<<<<<<< HEAD
   if (!token.empty())
      return CmdExec::errorOption(CMD_OPT_EXTRA, token);
   else 
      qCirMgr -> mapping();
=======
   if (token.empty())
      qCirMgr -> mapping();
   else if (myStrNCmp("-Log", token, 2) == 0)
      qCirMgr -> mapping(false);
   else
      return CmdExec::errorOption(CMD_OPT_ILLEGAL, token);
>>>>>>> df40490a

   return CMD_EXEC_DONE;
}

void QCirZXMappingCmd::usage(ostream &os) const
{
<<<<<<< HEAD
   os << "Usage: QCZXMapping" << endl;
=======
   os << "Usage: QCZXMapping [-Log]" << endl;
>>>>>>> df40490a
}

void QCirZXMappingCmd::help() const
{
   cout << setw(15) << left << "QCZXMapping: "
        << "mapping to ZX diagram\n";
}

// //----------------------------------------------------------------------
// //    CIRGate <<(int gateId)> [<-FANIn | -FANOut><(int level)>]>
// //----------------------------------------------------------------------
// CmdExecStatus
// CirGateCmd::exec(const string& option)
// {
//    if (!cirMgr) {
//       cerr << "Error: circuit has not been read!!" << endl;
//       return CMD_EXEC_ERROR;
//    }

//    // check option
//    vector<string> options;
//    if (!CmdExec::lexOptions(option, options))
//       return CMD_EXEC_ERROR;

//    if (options.empty())
//       return CmdExec::errorOption(CMD_OPT_MISSING, "");

//    int gateId = -1, level = 0;
//    bool doFanin = false, doFanout = false;
//    QCirGate* thisGate = 0;
//    for (size_t i = 0, n = options.size(); i < n; ++i) {
//       bool checkLevel = false;
//       if (myStrNCmp("-FANIn", options[i], 5) == 0) {
//          if (doFanin || doFanout)
//             return CmdExec::errorOption(CMD_OPT_ILLEGAL, options[i]);
//          doFanin = true;
//          checkLevel = true;
//       }
//       else if (myStrNCmp("-FANOut", options[i], 5) == 0) {
//          if (doFanin || doFanout)
//             return CmdExec::errorOption(CMD_OPT_ILLEGAL, options[i]);
//          doFanout = true;
//          checkLevel = true;
//       }
//       else if (!thisGate) {
//          if (!myStr2Int(options[i], gateId) || gateId < 0)
//             return CmdExec::errorOption(CMD_OPT_ILLEGAL, options[i]);
//          thisGate = cirMgr->getGate(gateId);
//          if (!thisGate) {
//             cerr << "Error: Gate(" << gateId << ") not found!!" << endl;
//             return CmdExec::errorOption(CMD_OPT_ILLEGAL, options[0]);
//          }
//       }
//       else if (thisGate)
//          return CmdExec::errorOption(CMD_OPT_EXTRA, options[i]);
//       else
//          return CmdExec::errorOption(CMD_OPT_ILLEGAL, options[i]);
//       if (checkLevel) {
//          if (++i == n)
//             return CmdExec::errorOption(CMD_OPT_MISSING, options[i-1]);
//          if (!myStr2Int(options[i], level) || level < 0)
//             return CmdExec::errorOption(CMD_OPT_ILLEGAL, options[i]);
//          checkLevel = true;
//       }
//    }

//    if (!thisGate) {
//       cerr << "Error: Gate id is not specified!!" << endl;
//       return CmdExec::errorOption(CMD_OPT_MISSING, options.back());
//    }

//    if (doFanin)
//       thisGate->reportFanin(level);
//    else if (doFanout)
//       thisGate->reportFanout(level);
//    else
//       thisGate->reportGate();

//    return CMD_EXEC_DONE;
// }

// void
// CirGateCmd::usage(ostream& os) const
// {
//    os << "Usage: CIRGate <<(int gateId)> [<-FANIn | -FANOut><(int level)>]>"
//       << endl;
// }

// void
// CirGateCmd::help() const
// {
//    cout << setw(15) << left << "CIRGate: " << "report a gate\n";
// }

// //----------------------------------------------------------------------
// //    CIRSWeep
// //----------------------------------------------------------------------
// CmdExecStatus
// CirSweepCmd::exec(const string& option)
// {
//    if (!cirMgr) {
//       cerr << "Error: circuit is not yet constructed!!" << endl;
//       return CMD_EXEC_ERROR;
//    }
//    // check option
//    vector<string> options;
//    CmdExec::lexOptions(option, options);

//    if (!options.empty())
//       return CmdExec::errorOption(CMD_OPT_EXTRA, options[0]);

//    assert(curCmd != CIRINIT);
//    cirMgr->sweep();

//    return CMD_EXEC_DONE;
// }

// void
// CirSweepCmd::usage(ostream& os) const
// {
//    os << "Usage: CIRSWeep" << endl;
// }

// void
// CirSweepCmd::help() const
// {
//    cout << setw(15) << left << "CIRSWeep: "
//         << "remove unused gates\n";
// }

// //----------------------------------------------------------------------
// //    CIROPTimize
// //----------------------------------------------------------------------
// CmdExecStatus
// CirOptCmd::exec(const string& option)
// {
//    if (!cirMgr) {
//       cerr << "Error: circuit is not yet constructed!!" << endl;
//       return CMD_EXEC_ERROR;
//    }
//    // check option
//    vector<string> options;
//    CmdExec::lexOptions(option, options);

//    if (!options.empty())
//       return CmdExec::errorOption(CMD_OPT_EXTRA, options[0]);

//    assert(curCmd != CIRINIT);
//    if (curCmd == CIRSIMULATE) {
//       cerr << "Error: circuit has been simulated!! Do \"CIRFraig\" first!!"
//            << endl;
//       return CMD_EXEC_ERROR;
//    }
//    cirMgr->optimize();
//    curCmd = CIROPT;

//    return CMD_EXEC_DONE;
// }

// void
// CirOptCmd::usage(ostream& os) const
// {
//    os << "Usage: CIROPTimize" << endl;
// }

// void
// CirOptCmd::help() const
// {
//    cout << setw(15) << left << "CIROPTimize: "
//         << "perform trivial optimizations\n";
// }

// //----------------------------------------------------------------------
// //    CIRSTRash
// //----------------------------------------------------------------------
// CmdExecStatus
// CirStrashCmd::exec(const string& option)
// {
//    if (!cirMgr) {
//       cerr << "Error: circuit is not yet constructed!!" << endl;
//       return CMD_EXEC_ERROR;
//    }
//    // check option
//    vector<string> options;
//    CmdExec::lexOptions(option, options);

//    if (!options.empty())
//       return CmdExec::errorOption(CMD_OPT_EXTRA, options[0]);

//    assert(curCmd != CIRINIT);
//    if (curCmd == CIRSTRASH) {
//       cerr << "Error: circuit has been strashed!!" << endl;
//       return CMD_EXEC_ERROR;
//    }
//    else if (curCmd == CIRSIMULATE) {
//       cerr << "Error: circuit has been simulated!! Do \"CIRFraig\" first!!"
//            << endl;
//       return CMD_EXEC_ERROR;
//    }
//    cirMgr->strash();
//    curCmd = CIRSTRASH;

//    return CMD_EXEC_DONE;
// }

// void
// CirStrashCmd::usage(ostream& os) const
// {
//    os << "Usage: CIRSTRash" << endl;
// }

// void
// CirStrashCmd::help() const
// {
//    cout << setw(15) << left << "CIRSTRash: "
//         << "perform structural hash on the circuit netlist\n";
// }

// //----------------------------------------------------------------------
// //    CIRSIMulate <-Random | -File <string patternFile>>
// //                [-Output (string logFile)]
// //----------------------------------------------------------------------
// CmdExecStatus
// CirSimCmd::exec(const string& option)
// {
//    if (!cirMgr) {
//       cerr << "Error: circuit is not yet constructed!!" << endl;
//       return CMD_EXEC_ERROR;
//    }
//    // check option
//    vector<string> options;
//    CmdExec::lexOptions(option, options);

//    ifstream patternFile;
//    ofstream logFile;
//    bool doRandom = false, doFile = false, doLog = false;
//    for (size_t i = 0, n = options.size(); i < n; ++i) {
//       if (myStrNCmp("-Random", options[i], 2) == 0) {
//          if (doRandom || doFile)
//             return CmdExec::errorOption(CMD_OPT_ILLEGAL, options[i]);
//          doRandom = true;
//       }
//       else if (myStrNCmp("-File", options[i], 2) == 0) {
//          if (doRandom || doFile)
//             return CmdExec::errorOption(CMD_OPT_ILLEGAL, options[i]);
//          if (++i == n)
//             return CmdExec::errorOption(CMD_OPT_MISSING, options[i-1]);
//          patternFile.open(options[i].c_str(), ios::in);
//          if (!patternFile)
//             return CmdExec::errorOption(CMD_OPT_FOPEN_FAIL, options[i]);
//          doFile = true;
//       }
//       else if (myStrNCmp("-Output", options[i], 2) == 0) {
//          if (doLog)
//             return CmdExec::errorOption(CMD_OPT_ILLEGAL, options[i]);
//          if (++i == n)
//             return CmdExec::errorOption(CMD_OPT_MISSING, options[i-1]);
//          logFile.open(options[i].c_str(), ios::out);
//          if (!logFile)
//             return CmdExec::errorOption(CMD_OPT_FOPEN_FAIL, options[i]);
//          doLog = true;
//       }
//       else
//          return CmdExec::errorOption(CMD_OPT_ILLEGAL, options[i]);
//    }

//    if (!doRandom && !doFile)
//       return CmdExec::errorOption(CMD_OPT_MISSING, "");

//    assert (curCmd != CIRINIT);
//    if (doLog)
//       cirMgr->setSimLog(&logFile);
//    else cirMgr->setSimLog(0);

//    if (doRandom)
//       cirMgr->randomSim();
//    else
//       cirMgr->fileSim(patternFile);
//    cirMgr->setSimLog(0);
//    curCmd = CIRSIMULATE;

//    return CMD_EXEC_DONE;
// }

// void
// CirSimCmd::usage(ostream& os) const
// {
//    os << "Usage: CIRSIMulate <-Random | -File <string patternFile>>\n"
//       << "                   [-Output (string logFile)]" << endl;
// }

// void
// CirSimCmd::help() const
// {
//    cout << setw(15) << left << "CIRSIMulate: "
//         << "perform Boolean logic simulation on the circuit\n";
// }

// //----------------------------------------------------------------------
// //    CIRFraig
// //----------------------------------------------------------------------
// CmdExecStatus
// CirFraigCmd::exec(const string& option)
// {
//    if (!cirMgr) {
//       cerr << "Error: circuit is not yet constructed!!" << endl;
//       return CMD_EXEC_ERROR;
//    }
//    // check option
//    vector<string> options;
//    CmdExec::lexOptions(option, options);

//    if (!options.empty())
//       return CmdExec::errorOption(CMD_OPT_EXTRA, options[0]);

//    if (curCmd != CIRSIMULATE) {
//       cerr << "Error: circuit is not yet simulated!!" << endl;
//       return CMD_EXEC_ERROR;
//    }
//    cirMgr->fraig();
//    curCmd = CIRFRAIG;

//    return CMD_EXEC_DONE;
// }

// void
// CirFraigCmd::usage(ostream& os) const
// {
//    os << "Usage: CIRFraig" << endl;
// }

// void
// CirFraigCmd::help() const
// {
//    cout << setw(15) << left << "CIRFraig: "
//         << "perform Boolean logic simulation on the circuit\n";
// }

// //----------------------------------------------------------------------
// //    CIRWrite [(int gateId)][-Output (string aagFile)]
// //----------------------------------------------------------------------
// CmdExecStatus
// CirWriteCmd::exec(const string& option)
// {
//    if (!cirMgr) {
//       cerr << "Error: circuit is not yet constructed!!" << endl;
//       return CMD_EXEC_ERROR;
//    }
//    // check option
//    vector<string> options;
//    CmdExec::lexOptions(option, options);

//    if (options.empty()) {
//       cirMgr->writeAag(cout);
//       return CMD_EXEC_DONE;
//    }
//    bool hasFile = false;
//    int gateId;
//    CirGate *thisGate = NULL;
//    ofstream outfile;
//    for (size_t i = 0, n = options.size(); i < n; ++i) {
//       if (myStrNCmp("-Output", options[i], 2) == 0) {
//          if (hasFile)
//             return CmdExec::errorOption(CMD_OPT_EXTRA, options[i]);
//          if (++i == n)
//             return CmdExec::errorOption(CMD_OPT_MISSING, options[i-1]);
//          outfile.open(options[i].c_str(), ios::out);
//          if (!outfile)
//             return CmdExec::errorOption(CMD_OPT_FOPEN_FAIL, options[1]);
//          hasFile = true;
//       }
//       else if (myStr2Int(options[i], gateId) && gateId >= 0) {
//          if (thisGate != NULL)
//             return CmdExec::errorOption(CMD_OPT_EXTRA, options[i]);
//          thisGate = cirMgr->getGate(gateId);
//          if (!thisGate) {
//             cerr << "Error: Gate(" << gateId << ") not found!!" << endl;
//             return CmdExec::errorOption(CMD_OPT_ILLEGAL, options[i]);
//          }
//          if (!thisGate->isAig()) {
//              cerr << "Error: Gate(" << gateId << ") is NOT an AIG!!" << endl;
//             return CmdExec::errorOption(CMD_OPT_ILLEGAL, options[i]);
//          }
//       }
//       else return CmdExec::errorOption(CMD_OPT_ILLEGAL, options[i]);
//    }

//    if (!thisGate) {
//       assert (hasFile);
//       cirMgr->writeAag(outfile);
//    }
//    else if (hasFile) cirMgr->writeGate(outfile, thisGate);
//    else cirMgr->writeGate(cout, thisGate);

//    return CMD_EXEC_DONE;
// }

// void
// CirWriteCmd::usage(ostream& os) const
// {
//    os << "Usage: CIRWrite [(int gateId)][-Output (string aagFile)]" << endl;
// }

// void
// CirWriteCmd::help() const
// {
//    cout << setw(15) << left << "CIRWrite: "
//         << "write the netlist to an ASCII AIG file (.aag)\n";
// }<|MERGE_RESOLUTION|>--- conflicted
+++ resolved
@@ -551,30 +551,19 @@
       cerr << "Error: quantum circuit is not yet constructed!!" << endl;
       return CMD_EXEC_ERROR;
    }
-<<<<<<< HEAD
-   if (!token.empty())
-      return CmdExec::errorOption(CMD_OPT_EXTRA, token);
-   else 
-      qCirMgr -> mapping();
-=======
    if (token.empty())
       qCirMgr -> mapping();
    else if (myStrNCmp("-Log", token, 2) == 0)
       qCirMgr -> mapping(false);
    else
       return CmdExec::errorOption(CMD_OPT_ILLEGAL, token);
->>>>>>> df40490a
 
    return CMD_EXEC_DONE;
 }
 
 void QCirZXMappingCmd::usage(ostream &os) const
 {
-<<<<<<< HEAD
-   os << "Usage: QCZXMapping" << endl;
-=======
    os << "Usage: QCZXMapping [-Log]" << endl;
->>>>>>> df40490a
 }
 
 void QCirZXMappingCmd::help() const
