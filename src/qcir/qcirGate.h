--- conflicted
+++ resolved
@@ -33,7 +33,6 @@
 
 enum class GateType {
     H,
-<<<<<<< HEAD
     RZ,
     Z,
     S,
@@ -46,19 +45,13 @@
     RY,
     Y,
     SY,
-    MCRZ,
+    MCP,
+    CRZ,
     CZ,
     CCZ,
     MCRX,
     CX,
     CCX,
-=======
-    RZ,Z,S,SDG,T,TDG,
-    RX,X,SX,
-    RY,Y,SY,
-    MCP,CRZ,CZ,CCZ,
-    MCRX,CX,CCX,
->>>>>>> 439c0889
     MCRY,
     ERRORTYPE  // Never use this
 };
@@ -131,43 +124,30 @@
 
 class CnPGate : public QCirGate {
 public:
-<<<<<<< HEAD
-    CnRZGate(size_t id) : QCirGate(id) { _type = "mcrz"; }
-    virtual ~CnRZGate(){};
-    virtual string getTypeStr() const { return _qubits.size() > 2 ? _type : "crz"; }
-    virtual GateType getType() const { return GateType::MCRZ; }
+    CnPGate(size_t id) : QCirGate(id) { _type = "mcp"; }
+    virtual ~CnPGate(){};
+    virtual string getTypeStr() const { return _qubits.size() > 2 ? _type : "cp"; }
+    virtual GateType getType() const { return GateType::MCP; }
 
     virtual ZXGraph* getZXform();
     virtual QTensor<double> getTSform() const { return QTensor<double>::cnz(_qubits.size() - 1); }
     virtual void printGateInfo(bool st) const { printMultipleQubitsGate(" RZ", true, st); }
 
     virtual void setRotatePhase(Phase p) { _rotatePhase = p; }
-=======
-  CnPGate(size_t id): QCirGate(id)               { _type = "mcp"; }
-  virtual ~CnPGate(){};
-  virtual string getTypeStr() const               { return _qubits.size() > 2 ? _type : "cp";}
-  virtual GateType getType() const                { return GateType::MCP; }
-
-  virtual ZXGraph* getZXform();
-  virtual QTensor<double> getTSform() const       { return QTensor<double>::cnz(_qubits.size()-1); }
-  virtual void printGateInfo(bool st) const       { printMultipleQubitsGate(" RZ", true, st); } 
-  
-  virtual void setRotatePhase(Phase p)            { _rotatePhase = p; }
->>>>>>> 439c0889
 };
 
 class CrzGate : public CnPGate {
 public:
-  CrzGate(size_t id): CnPGate(id)                  { _type = "crz"; }
-  virtual ~CrzGate(){}
-  virtual string getTypeStr() const               { return "crz"; }
-  virtual GateType getType() const                { return GateType::CRZ; }
-  virtual ZXGraph* getZXform();                  
-  // todo: implentment the correct TSform
-  virtual QTensor<double> getTSform() const       { return QTensor<double>::cnz(_qubits.size()-1); }
-  virtual void printGateInfo(bool st) const       { printMultipleQubitsGate(" RZ", true, st); } 
-
-  virtual void setRotatePhase(Phase p)            { _rotatePhase = p; }
+    CrzGate(size_t id) : CnPGate(id) { _type = "crz"; }
+    virtual ~CrzGate() {}
+    virtual string getTypeStr() const { return "crz"; }
+    virtual GateType getType() const { return GateType::CRZ; }
+    virtual ZXGraph* getZXform();
+    // todo: implentment the correct TSform
+    virtual QTensor<double> getTSform() const { return QTensor<double>::cnz(_qubits.size() - 1); }
+    virtual void printGateInfo(bool st) const { printMultipleQubitsGate(" RZ", true, st); }
+
+    virtual void setRotatePhase(Phase p) { _rotatePhase = p; }
 };
 
 class CnRXGate : public QCirGate {
@@ -197,164 +177,87 @@
 
 class ZGate : public CnPGate {
 public:
-<<<<<<< HEAD
-    ZGate(size_t id) : CnRZGate(id) { _type = "z"; }
+    ZGate(size_t id) : CnPGate(id) { _type = "z"; }
     virtual ~ZGate() {}
     virtual string getTypeStr() const { return "z"; }
     virtual GateType getType() const { return GateType::Z; }
     virtual ZXGraph* getZXform() { return mapSingleQubitGate(VertexType::Z, Phase(1)); }
     virtual QTensor<double> getTSform() const { return QTensor<double>::rz(Phase(1)); }
     virtual void printGateInfo(bool st) const { printSingleQubitGate("Z", st); }
-=======
-  ZGate(size_t id): CnPGate(id)                  { _type = "z"; }
-  virtual ~ZGate(){}
-  virtual string getTypeStr() const               { return "z"; }
-  virtual GateType getType() const                { return GateType::Z; }
-  virtual ZXGraph* getZXform()                    { return mapSingleQubitGate(VertexType::Z, Phase(1)); }
-  virtual QTensor<double> getTSform() const       { return QTensor<double>::rz(Phase(1)); }
-  virtual void printGateInfo(bool st) const       { printSingleQubitGate("Z", st); }
->>>>>>> 439c0889
 };
 
 class SGate : public CnPGate {
 public:
-<<<<<<< HEAD
-    SGate(size_t id) : CnRZGate(id) { _type = "s"; }
+    SGate(size_t id) : CnPGate(id) { _type = "s"; }
     virtual ~SGate() {}
     virtual string getTypeStr() const { return "s"; }
     virtual GateType getType() const { return GateType::S; }
     virtual ZXGraph* getZXform() { return mapSingleQubitGate(VertexType::Z, Phase(1, 2)); }
     virtual QTensor<double> getTSform() const { return QTensor<double>::rz(Phase(1, 2)); }
     virtual void printGateInfo(bool st) const { printSingleQubitGate("S", st); }
-=======
-  SGate(size_t id): CnPGate(id)                  { _type = "s"; }
-  virtual ~SGate(){}
-  virtual string getTypeStr() const               { return "s"; }
-  virtual GateType getType() const                { return GateType::S; }
-  virtual ZXGraph* getZXform()                    { return mapSingleQubitGate(VertexType::Z, Phase(1, 2)); }
-  virtual QTensor<double> getTSform() const       { return QTensor<double>::rz(Phase(1,2)); }
-  virtual void printGateInfo(bool st) const       { printSingleQubitGate("S", st); } 
->>>>>>> 439c0889
 };
 
 class SDGGate : public CnPGate {
 public:
-<<<<<<< HEAD
-    SDGGate(size_t id) : CnRZGate(id) { _type = "sdg"; }
+    SDGGate(size_t id) : CnPGate(id) { _type = "sdg"; }
     virtual ~SDGGate() {}
     virtual string getTypeStr() const { return "sd"; }
     virtual GateType getType() const { return GateType::SDG; }
     virtual ZXGraph* getZXform() { return mapSingleQubitGate(VertexType::Z, Phase(-1, 2)); }
     virtual QTensor<double> getTSform() const { return QTensor<double>::rz(Phase(-1, 2)); }
     virtual void printGateInfo(bool st) const { printSingleQubitGate("Sdg", st); }
-=======
-  SDGGate(size_t id): CnPGate(id)                { _type = "sdg"; }
-  virtual ~SDGGate(){}
-  virtual string getTypeStr() const               { return "sd"; }
-  virtual GateType getType() const                { return GateType::SDG; }
-  virtual ZXGraph* getZXform()                    { return mapSingleQubitGate(VertexType::Z, Phase(-1, 2)); }
-  virtual QTensor<double> getTSform() const       { return QTensor<double>::rz(Phase(-1, 2)); }
-  virtual void printGateInfo(bool st) const       { printSingleQubitGate("Sdg", st); } 
->>>>>>> 439c0889
 };
 
 class TGate : public CnPGate {
 public:
-<<<<<<< HEAD
-    TGate(size_t id) : CnRZGate(id) { _type = "t"; }
+    TGate(size_t id) : CnPGate(id) { _type = "t"; }
     virtual ~TGate() {}
     virtual string getTypeStr() const { return "t"; }
     virtual GateType getType() const { return GateType::T; }
     virtual ZXGraph* getZXform() { return mapSingleQubitGate(VertexType::Z, Phase(1, 4)); }
     virtual QTensor<double> getTSform() const { return QTensor<double>::rz(Phase(1, 4)); }
     virtual void printGateInfo(bool st) const { printSingleQubitGate("T", st); }
-=======
-  TGate(size_t id): CnPGate(id)                  { _type = "t"; }
-  virtual ~TGate(){}
-  virtual string getTypeStr() const               { return "t"; }
-  virtual GateType getType() const                { return GateType::T; }
-  virtual ZXGraph* getZXform()                    { return mapSingleQubitGate(VertexType::Z, Phase(1, 4)); }
-  virtual QTensor<double> getTSform() const       { return QTensor<double>::rz(Phase(1, 4)); }
-  virtual void printGateInfo(bool st) const       { printSingleQubitGate("T", st); } 
->>>>>>> 439c0889
 };
 
 class TDGGate : public CnPGate {
 public:
-<<<<<<< HEAD
-    TDGGate(size_t id) : CnRZGate(id) { _type = "tdg"; }
+    TDGGate(size_t id) : CnPGate(id) { _type = "tdg"; }
     virtual ~TDGGate() {}
     virtual string getTypeStr() const { return "td"; }
     virtual GateType getType() const { return GateType::TDG; }
     virtual ZXGraph* getZXform() { return mapSingleQubitGate(VertexType::Z, Phase(-1, 4)); }
     virtual QTensor<double> getTSform() const { return QTensor<double>::rz(Phase(-1, 4)); }
     virtual void printGateInfo(bool st) const { printSingleQubitGate("Tdg", st); }
-=======
-  TDGGate(size_t id): CnPGate(id)                { _type = "tdg"; }
-  virtual ~TDGGate(){}
-  virtual string getTypeStr() const               { return "td"; }
-  virtual GateType getType() const                { return GateType::TDG; }
-  virtual ZXGraph* getZXform()                    { return mapSingleQubitGate(VertexType::Z, Phase(-1, 4)); }
-  virtual QTensor<double> getTSform() const       { return QTensor<double>::rz(Phase(-1, 4)); }
-  virtual void printGateInfo(bool st) const       { printSingleQubitGate("Tdg", st); } 
->>>>>>> 439c0889
 };
 
 class RZGate : public CnPGate {
 public:
-<<<<<<< HEAD
-    RZGate(size_t id) : CnRZGate(id) { _type = "rz"; }
+    RZGate(size_t id) : CnPGate(id) { _type = "rz"; }
     virtual ~RZGate() {}
     virtual string getTypeStr() const { return "rz"; }
     virtual GateType getType() const { return GateType::RZ; }
     virtual ZXGraph* getZXform() { return mapSingleQubitGate(VertexType::Z, Phase(_rotatePhase)); }
     virtual QTensor<double> getTSform() const { return QTensor<double>::rz(_rotatePhase); }
     virtual void printGateInfo(bool st) const { printSingleQubitGate("RZ", st); }
-=======
-  RZGate(size_t id): CnPGate(id)                 { _type = "rz"; }
-  virtual ~RZGate(){}
-  virtual string getTypeStr() const               { return "rz"; }
-  virtual GateType getType() const                { return GateType::RZ; }
-  virtual ZXGraph* getZXform()                    { return mapSingleQubitGate(VertexType::Z, Phase(_rotatePhase)); }
-  virtual QTensor<double> getTSform() const       { return QTensor<double>::rz(_rotatePhase); }
-  virtual void printGateInfo(bool st) const       { printSingleQubitGate("RZ", st); } 
->>>>>>> 439c0889
 };
 
 class CZGate : public CnPGate {
 public:
-<<<<<<< HEAD
-    CZGate(size_t id) : CnRZGate(id) { _type = "cz"; }
+    CZGate(size_t id) : CnPGate(id) { _type = "cz"; }
     virtual ~CZGate() {}
     virtual string getTypeStr() const { return "cz"; }
     virtual GateType getType() const { return GateType::CZ; }
     virtual ZXGraph* getZXform();
     virtual QTensor<double> getTSform() const { return QTensor<double>::cnz(1); }
     virtual void printGateInfo(bool st) const { printMultipleQubitsGate("Z", false, st); }
-=======
-  CZGate(size_t id): CnPGate(id)                 { _type = "cz"; }
-  virtual ~CZGate(){}
-  virtual string getTypeStr() const               { return "cz"; }
-  virtual GateType getType() const                { return GateType::CZ; }
-  virtual ZXGraph* getZXform();
-  virtual QTensor<double> getTSform() const       { return QTensor<double>::cnz(1); }
-  virtual void printGateInfo(bool st) const       { printMultipleQubitsGate("Z", false, st); } 
->>>>>>> 439c0889
 };
 
 class CCZGate : public CnPGate {
 public:
-<<<<<<< HEAD
-    CCZGate(size_t id) : CnRZGate(id) { _type = "ccz"; }
+    CCZGate(size_t id) : CnPGate(id) { _type = "ccz"; }
     virtual ~CCZGate() {}
     virtual string getTypeStr() const { return "ccz"; }
     virtual GateType getType() const { return GateType::CCZ; }
-=======
-  CCZGate(size_t id): CnPGate(id)                { _type = "ccz"; }
-  virtual ~CCZGate(){}
-  virtual string getTypeStr() const               { return "ccz"; }
-  virtual GateType getType() const                { return GateType::CCZ; }
->>>>>>> 439c0889
 
     virtual QTensor<double> getTSform() const { return QTensor<double>::cnz(2); }
     virtual void printGateInfo(bool st) const { printMultipleQubitsGate("Z", false, st); }
