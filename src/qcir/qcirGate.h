--- conflicted
+++ resolved
@@ -40,32 +40,6 @@
     }
     virtual ~QCirGate() {}
 
-    // Basic access method
-    virtual string getTypeStr() const = 0;
-    size_t getId() const { return _id; }
-    size_t getTime() const { return _time; }
-    const BitInfo getQubit(size_t qubit) const;
-    const vector<BitInfo>& getQubits() const { return _qubits; }
-
-    void addQubit(size_t qubit, bool isTarget);
-    void setTypeStr(string type) { _type = type; }
-    void setTime(size_t time) { _time = time; }
-    void setParent(size_t qubit, QCirGate* p);
-    void setChild(size_t qubit, QCirGate* c);
-
-<<<<<<< HEAD
-    // DFS
-    bool isVisited(unsigned global) { return global == _DFSCounter; }
-    void setVisited(unsigned global) { _DFSCounter = global; }
-    void addDummyChild(QCirGate* c);
-    // Printing functions
-    void printGate() const;
-    virtual void printGateInfo(bool) const = 0;
-    virtual ZXGraph* getZXform() { return NULL; };
-    virtual QTensor<double> getTSform() = 0;
-    virtual void setRotatePhase(Phase p){};
-
-=======
   // Basic access method
   virtual string getTypeStr() const = 0;
   size_t getId() const                              { return _id; }
@@ -93,7 +67,6 @@
   virtual ZXGraph*  getZXform()                     { return NULL; }
   virtual QTensor<double> getTSform() = 0;
   virtual void setRotatePhase(Phase p)              {};
->>>>>>> 94add4d2
 private:
 protected:
     size_t _id;
@@ -104,50 +77,24 @@
     vector<BitInfo> _qubits;
     Phase _rotatePhase;
 
-<<<<<<< HEAD
-    ZXGraph* mapSingleQubitGate(VertexType, Phase);
-=======
   ZXGraph *mapSingleQubitGate(VertexType, Phase);
   vector<vector<ZXVertex* > > makeCombi(vector<ZXVertex* > verVec, int k);
   void makeCombiUtil(vector<vector<ZXVertex* > >& comb, vector<ZXVertex* >& tmp, vector<ZXVertex* > verVec, int left, int k);
 
->>>>>>> 94add4d2
 };
 
 class HGate : public QCirGate {
 public:
-<<<<<<< HEAD
-    HGate(size_t id) : QCirGate(id) {}
-    virtual ~HGate(){};
-    virtual string getTypeStr() const override { return "h"; }
-    virtual QTensor<double> getTSform() { return QTensor<double>::hbox(2); }
-    virtual void printGateInfo(bool) const;
-    virtual ZXGraph* getZXform();
-=======
   HGate(size_t id): QCirGate(id) {}
   ~HGate(){};
   virtual string getTypeStr() const override { return "h"; }
   virtual QTensor<double>  getTSform() { return QTensor<double>::hbox(2); }
   virtual void printGateInfo(bool) const; 
   virtual ZXGraph*  getZXform() { return mapSingleQubitGate(VertexType::H_BOX, Phase(1));}
->>>>>>> 94add4d2
 };
 
 class CnRZGate : public QCirGate {
 public:
-<<<<<<< HEAD
-    CnRZGate(size_t id) : QCirGate(id) {}
-    virtual ~CnRZGate(){};
-    virtual string getTypeStr() const {
-        string tmp = "";
-        for (size_t i = 0; i < _qubits.size() - 1; i++)
-            tmp += "c";
-        tmp += "rz";
-        return tmp;
-    }
-    virtual ZXGraph* getZXform() { return NULL; };
-    virtual void printGateInfo(bool) const;
-=======
   CnRZGate(size_t id): QCirGate(id) {}
   ~CnRZGate(){};
   virtual string getTypeStr() const { 
@@ -162,17 +109,10 @@
   virtual void printGateInfo(bool) const;
 
   
->>>>>>> 94add4d2
 };
 
 class CnRXGate : public QCirGate {
 public:
-<<<<<<< HEAD
-    CnRXGate(size_t id) : QCirGate(id) {}
-    virtual ~CnRXGate(){};
-    virtual ZXGraph* getZXform() { return NULL; };
-    virtual void printGateInfo(bool) const;
-=======
   CnRXGate(size_t id): QCirGate(id) {}
   ~CnRXGate(){};
   
@@ -187,7 +127,6 @@
   virtual QTensor<double>  getTSform() { return QTensor<double>::cnz(_qubits.size()-1); }
   virtual void printGateInfo(bool) const;
   
->>>>>>> 94add4d2
 };
 
 class CnRYGate : public QCirGate {
@@ -206,16 +145,6 @@
 
 class ZGate : public CnRZGate {
 public:
-<<<<<<< HEAD
-    ZGate(size_t id) : CnRZGate(id) {
-        _type = "z";
-    }
-    virtual ~ZGate() {}
-    virtual string getTypeStr() const { return "z"; }
-    virtual QTensor<double> getTSform() { return QTensor<double>::rz(Phase(1)); }
-    virtual ZXGraph* getZXform();
-    virtual void printGateInfo(bool) const;
-=======
   ZGate(size_t id): CnRZGate(id) {
     _type = "z";
   }
@@ -224,21 +153,10 @@
   virtual QTensor<double>  getTSform() { return QTensor<double>::rz(Phase(1)); }
   virtual ZXGraph*  getZXform() {return mapSingleQubitGate(VertexType::Z, Phase(1));}
   virtual void printGateInfo(bool) const;
->>>>>>> 94add4d2
 };
 
 class SGate : public CnRZGate {
 public:
-<<<<<<< HEAD
-    SGate(size_t id) : CnRZGate(id) {
-        _type = "s";
-    }
-    virtual ~SGate() {}
-    virtual string getTypeStr() const { return "s"; }
-    virtual QTensor<double> getTSform() { return QTensor<double>::rz(Phase(1, 2)); }
-    virtual ZXGraph* getZXform();
-    virtual void printGateInfo(bool) const;
-=======
   SGate(size_t id): CnRZGate(id) {
     _type = "s";
   }
@@ -247,21 +165,10 @@
   virtual QTensor<double>  getTSform() { return QTensor<double>::rz(Phase(1,2)); }
   virtual ZXGraph*  getZXform() {return mapSingleQubitGate(VertexType::Z, Phase(1, 2));}
   virtual void printGateInfo(bool) const;
->>>>>>> 94add4d2
 };
 
 class SDGGate : public CnRZGate {
 public:
-<<<<<<< HEAD
-    SDGGate(size_t id) : CnRZGate(id) {
-        _type = "sdg";
-    }
-    virtual ~SDGGate() {}
-    virtual string getTypeStr() const { return "sd"; }
-    virtual QTensor<double> getTSform() { return QTensor<double>::rz(Phase(-1, 2)); }
-    virtual ZXGraph* getZXform();
-    virtual void printGateInfo(bool) const;
-=======
   SDGGate(size_t id): CnRZGate(id) {
     _type = "sdg";
   }
@@ -270,58 +177,30 @@
   virtual QTensor<double>  getTSform() { return QTensor<double>::rz(Phase(-1,2)); }
   virtual ZXGraph*  getZXform() {return mapSingleQubitGate(VertexType::Z, Phase(-1, 2));}
   virtual void printGateInfo(bool) const;
->>>>>>> 94add4d2
 };
 
 class TGate : public CnRZGate {
 public:
-<<<<<<< HEAD
-    TGate(size_t id) : CnRZGate(id) {}
-    virtual ~TGate() {}
-    virtual string getTypeStr() const { return "t"; }
-    virtual QTensor<double> getTSform() { return QTensor<double>::rz(Phase(1, 4)); }
-    virtual ZXGraph* getZXform();
-    virtual void printGateInfo(bool) const;
-=======
   TGate(size_t id): CnRZGate(id) {}
   ~TGate();
   virtual string getTypeStr() const { return "t"; }
   virtual QTensor<double>  getTSform() { return QTensor<double>::rz(Phase(1,4)); }
   virtual ZXGraph*  getZXform() {return mapSingleQubitGate(VertexType::Z, Phase(1, 4));}
   virtual void printGateInfo(bool) const;
->>>>>>> 94add4d2
 };
 
 class TDGGate : public CnRZGate {
 public:
-<<<<<<< HEAD
-    TDGGate(size_t id) : CnRZGate(id) {}
-    virtual ~TDGGate() {}
-    virtual string getTypeStr() const { return "td"; }
-    virtual QTensor<double> getTSform() { return QTensor<double>::rz(Phase(-1, 4)); }
-    virtual ZXGraph* getZXform();
-    virtual void printGateInfo(bool) const;
-=======
   TDGGate(size_t id): CnRZGate(id) {}
   ~TDGGate();
   virtual string getTypeStr() const { return "td"; }
   virtual QTensor<double>  getTSform() { return QTensor<double>::rz(Phase(-1,4)); }
   virtual ZXGraph*  getZXform() {return mapSingleQubitGate(VertexType::Z, Phase(-1, 4));}
   virtual void printGateInfo(bool) const;
->>>>>>> 94add4d2
 };
 
 class RZGate : public CnRZGate {
 public:
-<<<<<<< HEAD
-    RZGate(size_t id) : CnRZGate(id) {}
-    ~RZGate() {}
-    virtual string getTypeStr() const { return "rz"; }
-    virtual QTensor<double> getTSform() { return QTensor<double>::rz(_rotatePhase); }
-    virtual ZXGraph* getZXform();
-    virtual void printGateInfo(bool) const;
-    virtual void setRotatePhase(Phase p) { _rotatePhase = p; }
-=======
   RZGate(size_t id): CnRZGate(id) {}
   ~RZGate();
   virtual string getTypeStr() const { return "rz"; }
@@ -329,7 +208,6 @@
   virtual ZXGraph*  getZXform() {return mapSingleQubitGate(VertexType::Z, Phase(_rotatePhase));}
   virtual void printGateInfo(bool) const;
   virtual void setRotatePhase(Phase p){ _rotatePhase = p; }
->>>>>>> 94add4d2
 };
 
 class CZGate : public CnRZGate {
@@ -353,40 +231,22 @@
 
 class XGate : public CnRXGate {
 public:
-<<<<<<< HEAD
-    XGate(size_t id) : CnRXGate(id) {}
-    virtual ~XGate() {}
-    virtual string getTypeStr() const { return "x"; }
-    virtual QTensor<double> getTSform() { return QTensor<double>::rx(Phase(1)); }
-    virtual ZXGraph* getZXform();
-    virtual void printGateInfo(bool) const;
-=======
   XGate(size_t id): CnRXGate(id) {}
   ~XGate();
   virtual string getTypeStr() const { return "x"; }
   virtual QTensor<double>  getTSform() { return QTensor<double>::rx(Phase(1)); }
   virtual ZXGraph*  getZXform() {return mapSingleQubitGate(VertexType::X, Phase(1));}
   virtual void printGateInfo(bool) const;
->>>>>>> 94add4d2
 };
 
 class SXGate : public CnRXGate {
 public:
-<<<<<<< HEAD
-    SXGate(size_t id) : CnRXGate(id) {}
-    virtual ~SXGate() {}
-    virtual string getTypeStr() const { return "sx"; }
-    virtual QTensor<double> getTSform() { return QTensor<double>::rx(Phase(1, 2)); }
-    virtual ZXGraph* getZXform();
-    virtual void printGateInfo(bool) const;
-=======
   SXGate(size_t id): CnRXGate(id) {}
   ~SXGate();
   virtual string getTypeStr() const { return "sx"; }
   virtual QTensor<double>  getTSform() { return QTensor<double>::rx(Phase(1,2)); }
   virtual ZXGraph*  getZXform() {return mapSingleQubitGate(VertexType::X, Phase(1, 2));}
   virtual void printGateInfo(bool) const;
->>>>>>> 94add4d2
 };
 
 class RXGate : public CnRXGate {
