/****************************************************************************
  FileName     [ qcir.h ]
  PackageName  [ qcir ]
  Synopsis     [ Define class QCir structure ]
  Author       [ Design Verification Lab ]
  Copyright    [ Copyright(c) 2023 DVLab, GIEE, NTU, Taiwan ]
****************************************************************************/

#ifndef QCIR_H
#define QCIR_H

#include <cstddef>  // for size_t
#include <string>   // for string
#include <unordered_map>

#include "phase.h"  // for Phase
#include "qcirGate.h"
#include "qcirQubit.h"

class QCir;
class ZXGraph;

struct BitInfo;

template <typename T>
class QTensor;

extern QCir* qCir;

class QCir {
public:
    QCir(size_t id) : _id(id), _gateId(0), _ZXNodeId(0), _qubitId(0), _tensor(nullptr) {
        _dirty = true;
        _globalDFScounter = 0;
    }
    ~QCir() {}

    // Access functions
    size_t getId() const { return _id; }
    size_t getZXId() const { return _ZXNodeId; }
    size_t getNQubit() const { return _qubits.size(); }
    const std::vector<QCirQubit*>& getQubits() const { return _qubits; }
    const std::vector<QCirGate*>& getTopoOrderdGates() const { return _topoOrder; }
    const std::vector<QCirGate*>& getGates() const { return _qgates; }
    QCirGate* getGate(size_t gid) const;
    QCirQubit* getQubit(size_t qid) const;
    std::string getFileName() const { return _fileName; }
    const std::vector<std::string>& getProcedures() const { return _procedures; }

    void incrementZXId() { _ZXNodeId++; }
    void setId(size_t id) { _id = id; }
    void setFileName(std::string f) { _fileName = f; }
    void addProcedure(std::string = "", const std::vector<std::string>& = {});
    // For Copy
    void setNextGateId(size_t id) { _gateId = id; }
    void setNextQubitId(size_t id) { _qubitId = id; }
    //
    void reset();
    QCir* copy();
    QCir* compose(QCir* target);
    QCir* tensorProduct(QCir* target);
    // Member functions about circuit construction
    QCirQubit* addSingleQubit();
    QCirQubit* insertSingleQubit(size_t);
    void addQubit(size_t num);
    bool removeQubit(size_t q);
    QCirGate* addGate(std::string, std::vector<size_t>, Phase, bool);
    QCirGate* addSingleRZ(size_t, Phase, bool);
    bool removeGate(size_t id);

    bool readQCirFile(std::string file);
    bool readQC(std::string qc_file);
    bool readQASM(std::string qasm_file);
    bool readQSIM(std::string qsim_file);
    bool readQUIPPER(std::string quipper_file);

    bool writeQASM(std::string qasm_output);

<<<<<<< HEAD
    void countGate(bool = false);
    void analyze(size_t=0, size_t=ERROR_CODE);
=======
    void analysis(bool = false);
>>>>>>> b056a102
    void ZXMapping();
    void tensorMapping();

    void clearMapping();
    void updateGateTime();
    void printZXTopoOrder();

    // DFS functions
    template <typename F>
    void topoTraverse(F lambda) {
        if (_dirty) {
            updateTopoOrder();
            _dirty = false;
        }
        for_each(_topoOrder.begin(), _topoOrder.end(), lambda);
    }

    bool printTopoOrder();

    // pass a function F (public functions) into for_each
    // lambdaFn such as mappingToZX / updateGateTime
    const std::vector<QCirGate*>& updateTopoOrder();

    // Member functions about circuit reporting
    void printDepth();
    void printGates();
    void printCircuit();
    bool printGateInfo(size_t, bool);
    void printSummary();
    void printQubits();

private:
    void DFS(QCirGate*);
    void updateTensorPin(std::vector<BitInfo>, QTensor<double>);

    size_t _id;
    size_t _gateId;
    size_t _ZXNodeId;
    size_t _qubitId;
    bool _dirty;
    unsigned _globalDFScounter;
    QTensor<double>* _tensor;
    std::string _fileName;
    std::vector<std::string> _procedures;

    std::vector<QCirGate*> _qgates;
    std::vector<QCirQubit*> _qubits;
    std::vector<QCirGate*> _topoOrder;
    std::vector<ZXGraph*> _ZXGraphList;
    std::unordered_map<size_t, std::pair<size_t, size_t>> _qubit2pin;
};

#endif  // QCIR_MGR_H<|MERGE_RESOLUTION|>--- conflicted
+++ resolved
@@ -76,12 +76,9 @@
 
     bool writeQASM(std::string qasm_output);
 
-<<<<<<< HEAD
     void countGate(bool = false);
     void analyze(size_t=0, size_t=ERROR_CODE);
-=======
     void analysis(bool = false);
->>>>>>> b056a102
     void ZXMapping();
     void tensorMapping();
 
