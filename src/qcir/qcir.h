/****************************************************************************
  FileName     [ qcir.h ]
  PackageName  [ qcir ]
  Synopsis     [ Define class QCir structure ]
  Author       [ Design Verification Lab ]
  Copyright    [ Copyright(c) 2023 DVLab, GIEE, NTU, Taiwan ]
****************************************************************************/

#ifndef QCIR_H
#define QCIR_H

#include <cstddef>  // for size_t
#include <string>   // for string
#include <unordered_map>

#include "phase.h"  // for Phase
#include "qcirGate.h"
#include "qcirQubit.h"

class QCir;
class ZXGraph;

struct BitInfo;

template <typename T>
class QTensor;

extern QCir* qCir;

class QCir {
public:
    QCir(size_t id) : _id(id), _gateId(0), _ZXNodeId(0), _qubitId(0), _tensor(nullptr) {
        _dirty = true;
        _globalDFScounter = 0;
    }
    ~QCir() {}

    // Access functions
    size_t getId() const { return _id; }
    size_t getZXId() const { return _ZXNodeId; }
    size_t getNQubit() const { return _qubits.size(); }
    const std::vector<QCirQubit*>& getQubits() const { return _qubits; }
    const std::vector<QCirGate*>& getTopoOrderdGates() const { return _topoOrder; }
    const std::vector<QCirGate*>& getGates() const { return _qgates; }
    QCirGate* getGate(size_t gid) const;
    QCirQubit* getQubit(size_t qid) const;
    std::string getFileName() const { return _fileName; }
    const std::vector<std::string>& getProcedures() const { return _procedures; }

    void incrementZXId() { _ZXNodeId++; }
    void setId(size_t id) { _id = id; }
    void setFileName(std::string f) { _fileName = f; }
    void addProcedure(std::string = "", const std::vector<std::string>& = {});
    // For Copy
    void setNextGateId(size_t id) { _gateId = id; }
    void setNextQubitId(size_t id) { _qubitId = id; }
    //
    void reset();
    QCir* copy();
    QCir* compose(QCir* target);
    QCir* tensorProduct(QCir* target);
    // Member functions about circuit construction
    QCirQubit* addSingleQubit();
    QCirQubit* insertSingleQubit(size_t);
    void addQubit(size_t num);
    bool removeQubit(size_t q);
    QCirGate* addGate(std::string, std::vector<size_t>, Phase, bool);
    QCirGate* addSingleRZ(size_t, Phase, bool);
    bool removeGate(size_t id);

    bool readQCirFile(std::string file);
    bool readQC(std::string qc_file);
    bool readQASM(std::string qasm_file);
    bool readQSIM(std::string qsim_file);
    bool readQUIPPER(std::string quipper_file);

    bool writeQASM(std::string qasm_output);

<<<<<<< HEAD
    bool draw(std::string const& drawer, std::string const& outputPath = "") const;

    void analysis(bool = false);
=======
    void countGate(bool = false);
>>>>>>> c4f54799
    void ZXMapping();
    void tensorMapping();

    void clearMapping();
    void updateGateTime();
    void printZXTopoOrder();

    // DFS functions
    template <typename F>
    void topoTraverse(F lambda) {
        if (_dirty) {
            updateTopoOrder();
            _dirty = false;
        }
        for_each(_topoOrder.begin(), _topoOrder.end(), lambda);
    }

    bool printTopoOrder();

    // pass a function F (public functions) into for_each
    // lambdaFn such as mappingToZX / updateGateTime
    const std::vector<QCirGate*>& updateTopoOrder();

    // Member functions about circuit reporting
    void printDepth();
    void printGates();
    void printCircuit();
    bool printGateInfo(size_t, bool);
    void printSummary();
    void printQubits();

private:
    void DFS(QCirGate*);
    void updateTensorPin(std::vector<BitInfo>, QTensor<double>);

    size_t _id;
    size_t _gateId;
    size_t _ZXNodeId;
    size_t _qubitId;
    bool _dirty;
    unsigned _globalDFScounter;
    QTensor<double>* _tensor;
    std::string _fileName;
    std::vector<std::string> _procedures;

    std::vector<QCirGate*> _qgates;
    std::vector<QCirQubit*> _qubits;
    std::vector<QCirGate*> _topoOrder;
    std::vector<ZXGraph*> _ZXGraphList;
    std::unordered_map<size_t, std::pair<size_t, size_t>> _qubit2pin;
};

#endif  // QCIR_MGR_H<|MERGE_RESOLUTION|>--- conflicted
+++ resolved
@@ -76,13 +76,10 @@
 
     bool writeQASM(std::string qasm_output);
 
-<<<<<<< HEAD
     bool draw(std::string const& drawer, std::string const& outputPath = "") const;
 
-    void analysis(bool = false);
-=======
     void countGate(bool = false);
->>>>>>> c4f54799
+
     void ZXMapping();
     void tensorMapping();
 
