DV Lab, NTUEE, Qsyn 0.4.2
qsyn> qcba 2
Note: QCir list is empty now. Create a new one.
Create and checkout to QCir 0

qsyn> qcgadd -mcp -phase pi/2 0 1 

qsyn> qcgadd -mcrz -phase -pi/2 0 1

qsyn> qcgadd -tdg 0

qsyn> qcgp 0 -t
Q0 Start ───●─── G1
          ┌─┴─┐ 
Q1 Start ─┤ P ├─ G1
          └───┘ 
Rotate Phase: π/2
Execute at t= 2

qsyn> qcgp 1 -t
Q0 G0 ────●──── G2
       ┌──┴──┐ 
Q1 G0 ─┤  RZ ├─ End
       └─────┘ 
Rotate Phase: -π/2
Execute at t= 2

qsyn> qcgp 2 -t
       ┌─────┐ 
Q0 G1 ─┤ Tdg ├─ End
       └─────┘ 
Execute at t= 3

qsyn> qc2zx
Create and checkout to Graph 0

qsyn> zxgp -v

ID:   0 (●, 0)           (Qubit, Col): (0, 0)	  #Neighbors:   1     (4, -) 
<<<<<<< HEAD
ID:   1 (●, 0)           (Qubit, Col): (0, 5)	  #Neighbors:   1     (4, -) 
ID:   2 (●, 0)           (Qubit, Col): (1, 0)	  #Neighbors:   1     (5, -) 
ID:   3 (●, 0)           (Qubit, Col): (1, 5)	  #Neighbors:   1     (5, -) 
ID:   4 (Z, π/4)         (Qubit, Col): (0, 4)	  #Neighbors:   3     (0, -) (1, -) (6, H) 
ID:   5 (Z, π/4)         (Qubit, Col): (1, 4)	  #Neighbors:   3     (2, -) (3, -) (6, H) 
ID:   6 (Z, 0)           (Qubit, Col): (-1, 4)	  #Neighbors:   3     (4, H) (5, H) (7, H) 
ID:   7 (Z, 7π/4)        (Qubit, Col): (-2, 4)	  #Neighbors:   1     (6, H) 
Total #Vertices: 8
=======
ID:   1 (●, 0)           (Qubit, Col): (0, 5)	  #Neighbors:   1     (12, -) 
ID:   2 (●, 0)           (Qubit, Col): (1, 0)	  #Neighbors:   1     (5, -) 
ID:   3 (●, 0)           (Qubit, Col): (1, 5)	  #Neighbors:   1     (9, -) 
ID:   4 ([1m[32mZ[0m[0m, π/4)         (Qubit, Col): (0, 2)	  #Neighbors:   3     (0, -) (6, [1m[34mH[0m[0m) (8, -) 
ID:   5 ([1m[32mZ[0m[0m, π/4)         (Qubit, Col): (1, 2)	  #Neighbors:   3     (2, -) (6, [1m[34mH[0m[0m) (9, -) 
ID:   6 ([1m[32mZ[0m[0m, 0)           (Qubit, Col): (-1, 2)	  #Neighbors:   3     (4, [1m[34mH[0m[0m) (5, [1m[34mH[0m[0m) (7, [1m[34mH[0m[0m) 
ID:   7 ([1m[32mZ[0m[0m, -π/4)        (Qubit, Col): (-2, 2)	  #Neighbors:   1     (6, [1m[34mH[0m[0m) 
ID:   8 ([1m[32mZ[0m[0m, 0)           (Qubit, Col): (0, 3)	  #Neighbors:   3     (4, -) (10, [1m[34mH[0m[0m) (12, -) 
ID:   9 ([1m[32mZ[0m[0m, -π/4)        (Qubit, Col): (1, 3)	  #Neighbors:   3     (3, -) (5, -) (10, [1m[34mH[0m[0m) 
ID:  10 ([1m[32mZ[0m[0m, 0)           (Qubit, Col): (-1, 3)	  #Neighbors:   3     (8, [1m[34mH[0m[0m) (9, [1m[34mH[0m[0m) (11, [1m[34mH[0m[0m) 
ID:  11 ([1m[32mZ[0m[0m, π/4)         (Qubit, Col): (-2, 3)	  #Neighbors:   1     (10, [1m[34mH[0m[0m) 
ID:  12 ([1m[32mZ[0m[0m, -π/4)        (Qubit, Col): (0, 4)	  #Neighbors:   2     (1, -) (8, -) 
Total #Vertices: 13
>>>>>>> 5845d088


qsyn> zx2ts
Traverse and build the tensor... 
Successfully added Tensor 0
Stored the resulting tensor as tensor id 0

<<<<<<< HEAD
qsyn> tsp 0
{{ 1.000000e+00+0.000000e+00i,  0.000000e+00+0.000000e+00i,
   0.000000e+00+0.000000e+00i,  0.000000e+00+0.000000e+00i},
 { 0.000000e+00+0.000000e+00i,  1.000000e+00-2.220446e-16i,
   0.000000e+00+0.000000e+00i,  0.000000e+00+0.000000e+00i},
 { 0.000000e+00+0.000000e+00i,  0.000000e+00+0.000000e+00i,
   1.000000e+00-2.640570e-16i,  0.000000e+00+0.000000e+00i},
 { 0.000000e+00+0.000000e+00i,  0.000000e+00+0.000000e+00i,
   0.000000e+00+0.000000e+00i,  3.330669e-16+1.000000e+00i}}
#Dim:    2	Info: ZX 0

=======
>>>>>>> 5845d088
qsyn> qcnew
Create and checkout to QCir 1

qsyn> qcba 2

<<<<<<< HEAD
qsyn> qcgadd -mcrz -phase pi/2 0 1

qsyn> qcgp 0 -t
Q0 Start ────●──── End
          ┌──┴──┐ 
Q1 Start ─┤  RZ ├─ End
          └─────┘ 
Rotate Phase: π/2
Execute at t= 2

qsyn> qc2zx
Create and checkout to Graph 1

qsyn> zxgp -v

ID:   0 (●, 0)           (Qubit, Col): (0, 0)	  #Neighbors:   1     (4, -) 
ID:   1 (●, 0)           (Qubit, Col): (0, 5)	  #Neighbors:   1     (4, -) 
ID:   2 (●, 0)           (Qubit, Col): (1, 0)	  #Neighbors:   1     (5, -) 
ID:   3 (●, 0)           (Qubit, Col): (1, 5)	  #Neighbors:   1     (5, -) 
ID:   4 (Z, 0)           (Qubit, Col): (0, 4)	  #Neighbors:   3     (0, -) (1, -) (6, H) 
ID:   5 (Z, π/4)         (Qubit, Col): (1, 4)	  #Neighbors:   3     (2, -) (3, -) (6, H) 
ID:   6 (Z, 0)           (Qubit, Col): (-1, 4)	  #Neighbors:   3     (4, H) (5, H) (7, H) 
ID:   7 (Z, 7π/4)        (Qubit, Col): (-2, 4)	  #Neighbors:   1     (6, H) 
Total #Vertices: 8


qsyn> zx2ts
=======
qsyn> qc2ts
>>>>>>> 5845d088
Traverse and build the tensor... 
Successfully added Tensor 1
Stored the resulting tensor as tensor id 1

<<<<<<< HEAD
qsyn> tsp 1
{{ 1.      +0.000000e+00i,  0.      +0.000000e+00i,
   0.      +0.000000e+00i,  0.      +0.000000e+00i},
 { 0.      +0.000000e+00i,  1.      -2.220446e-16i,
   0.      +0.000000e+00i,  0.      +0.000000e+00i},
 { 0.      +0.000000e+00i,  0.      +0.000000e+00i,
   0.707107-7.071068e-01i,  0.      +0.000000e+00i},
 { 0.      +0.000000e+00i,  0.      +0.000000e+00i,
   0.      +0.000000e+00i,  0.707107+7.071068e-01i}}
#Dim:    2	Info: ZX 1
=======
qsyn> tseq 0 1
[1m[32mEquivalent[0m[0m
- Global Norm : 1
- Global Phase: 0
>>>>>>> 5845d088

qsyn> qq -f
<|MERGE_RESOLUTION|>--- conflicted
+++ resolved
@@ -37,16 +37,6 @@
 qsyn> zxgp -v
 
 ID:   0 (●, 0)           (Qubit, Col): (0, 0)	  #Neighbors:   1     (4, -) 
-<<<<<<< HEAD
-ID:   1 (●, 0)           (Qubit, Col): (0, 5)	  #Neighbors:   1     (4, -) 
-ID:   2 (●, 0)           (Qubit, Col): (1, 0)	  #Neighbors:   1     (5, -) 
-ID:   3 (●, 0)           (Qubit, Col): (1, 5)	  #Neighbors:   1     (5, -) 
-ID:   4 (Z, π/4)         (Qubit, Col): (0, 4)	  #Neighbors:   3     (0, -) (1, -) (6, H) 
-ID:   5 (Z, π/4)         (Qubit, Col): (1, 4)	  #Neighbors:   3     (2, -) (3, -) (6, H) 
-ID:   6 (Z, 0)           (Qubit, Col): (-1, 4)	  #Neighbors:   3     (4, H) (5, H) (7, H) 
-ID:   7 (Z, 7π/4)        (Qubit, Col): (-2, 4)	  #Neighbors:   1     (6, H) 
-Total #Vertices: 8
-=======
 ID:   1 (●, 0)           (Qubit, Col): (0, 5)	  #Neighbors:   1     (12, -) 
 ID:   2 (●, 0)           (Qubit, Col): (1, 0)	  #Neighbors:   1     (5, -) 
 ID:   3 (●, 0)           (Qubit, Col): (1, 5)	  #Neighbors:   1     (9, -) 
@@ -60,7 +50,6 @@
 ID:  11 ([1m[32mZ[0m[0m, π/4)         (Qubit, Col): (-2, 3)	  #Neighbors:   1     (10, [1m[34mH[0m[0m) 
 ID:  12 ([1m[32mZ[0m[0m, -π/4)        (Qubit, Col): (0, 4)	  #Neighbors:   2     (1, -) (8, -) 
 Total #Vertices: 13
->>>>>>> 5845d088
 
 
 qsyn> zx2ts
@@ -68,76 +57,19 @@
 Successfully added Tensor 0
 Stored the resulting tensor as tensor id 0
 
-<<<<<<< HEAD
-qsyn> tsp 0
-{{ 1.000000e+00+0.000000e+00i,  0.000000e+00+0.000000e+00i,
-   0.000000e+00+0.000000e+00i,  0.000000e+00+0.000000e+00i},
- { 0.000000e+00+0.000000e+00i,  1.000000e+00-2.220446e-16i,
-   0.000000e+00+0.000000e+00i,  0.000000e+00+0.000000e+00i},
- { 0.000000e+00+0.000000e+00i,  0.000000e+00+0.000000e+00i,
-   1.000000e+00-2.640570e-16i,  0.000000e+00+0.000000e+00i},
- { 0.000000e+00+0.000000e+00i,  0.000000e+00+0.000000e+00i,
-   0.000000e+00+0.000000e+00i,  3.330669e-16+1.000000e+00i}}
-#Dim:    2	Info: ZX 0
-
-=======
->>>>>>> 5845d088
 qsyn> qcnew
 Create and checkout to QCir 1
 
 qsyn> qcba 2
 
-<<<<<<< HEAD
-qsyn> qcgadd -mcrz -phase pi/2 0 1
-
-qsyn> qcgp 0 -t
-Q0 Start ────●──── End
-          ┌──┴──┐ 
-Q1 Start ─┤  RZ ├─ End
-          └─────┘ 
-Rotate Phase: π/2
-Execute at t= 2
-
-qsyn> qc2zx
-Create and checkout to Graph 1
-
-qsyn> zxgp -v
-
-ID:   0 (●, 0)           (Qubit, Col): (0, 0)	  #Neighbors:   1     (4, -) 
-ID:   1 (●, 0)           (Qubit, Col): (0, 5)	  #Neighbors:   1     (4, -) 
-ID:   2 (●, 0)           (Qubit, Col): (1, 0)	  #Neighbors:   1     (5, -) 
-ID:   3 (●, 0)           (Qubit, Col): (1, 5)	  #Neighbors:   1     (5, -) 
-ID:   4 (Z, 0)           (Qubit, Col): (0, 4)	  #Neighbors:   3     (0, -) (1, -) (6, H) 
-ID:   5 (Z, π/4)         (Qubit, Col): (1, 4)	  #Neighbors:   3     (2, -) (3, -) (6, H) 
-ID:   6 (Z, 0)           (Qubit, Col): (-1, 4)	  #Neighbors:   3     (4, H) (5, H) (7, H) 
-ID:   7 (Z, 7π/4)        (Qubit, Col): (-2, 4)	  #Neighbors:   1     (6, H) 
-Total #Vertices: 8
-
-
-qsyn> zx2ts
-=======
 qsyn> qc2ts
->>>>>>> 5845d088
 Traverse and build the tensor... 
 Successfully added Tensor 1
 Stored the resulting tensor as tensor id 1
 
-<<<<<<< HEAD
-qsyn> tsp 1
-{{ 1.      +0.000000e+00i,  0.      +0.000000e+00i,
-   0.      +0.000000e+00i,  0.      +0.000000e+00i},
- { 0.      +0.000000e+00i,  1.      -2.220446e-16i,
-   0.      +0.000000e+00i,  0.      +0.000000e+00i},
- { 0.      +0.000000e+00i,  0.      +0.000000e+00i,
-   0.707107-7.071068e-01i,  0.      +0.000000e+00i},
- { 0.      +0.000000e+00i,  0.      +0.000000e+00i,
-   0.      +0.000000e+00i,  0.707107+7.071068e-01i}}
-#Dim:    2	Info: ZX 1
-=======
 qsyn> tseq 0 1
 [1m[32mEquivalent[0m[0m
 - Global Norm : 1
 - Global Phase: 0
->>>>>>> 5845d088
 
 qsyn> qq -f
