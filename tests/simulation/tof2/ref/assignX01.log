DV Lab, NTUEE, Qsyn 0.3.0
qsyn> qccr benchmark/pseudoSimp/tof2.qasm

qsyn> zxm -on
ZXMODE turn ON!

qsyn> qczxm
Successfully generated Graph 0
Checkout to Graph 0
---- TRAVERSE AND BUILD THE GRAPH ----
--------------------------------------

qsyn> zxgas 1 I X pi

qsyn> zxgas 1 O X pi

qsyn> zxgtsm
---- TRAVERSE AND BUILD THE TENSOR ----
Successfully added Tensor 0
Stored the resulting tensor as tensor id 0

qsyn> // tsp 0

qsyn> zxgp -v
ID:	0	VertexType:	●	Qubit:	0	Phase:	0	#Neighbors:	1	(10, -) 
ID:	1	VertexType:	●	Qubit:	0	Phase:	0	#Neighbors:	1	(25, -) 
ID:	4	VertexType:	●	Qubit:	2	Phase:	0	#Neighbors:	1	(6, -) 
ID:	5	VertexType:	●	Qubit:	2	Phase:	0	#Neighbors:	1	(22, -) 
ID:	6	VertexType:	[1m[33mH[0m[0m	Qubit:	2	Phase:	π	#Neighbors:	2	(4, -) (8, -) 
ID:	7	VertexType:	[1m[32mZ[0m[0m	Qubit:	1	Phase:	0	#Neighbors:	3	(8, -) (13, -) (27, -) 
ID:	8	VertexType:	[1m[31mX[0m[0m	Qubit:	2	Phase:	0	#Neighbors:	3	(6, -) (7, -) (9, -) 
ID:	9	VertexType:	[1m[32mZ[0m[0m	Qubit:	2	Phase:	7π/4	#Neighbors:	2	(8, -) (11, -) 
ID:	10	VertexType:	[1m[32mZ[0m[0m	Qubit:	0	Phase:	0	#Neighbors:	3	(0, -) (11, -) (16, -) 
ID:	11	VertexType:	[1m[31mX[0m[0m	Qubit:	2	Phase:	0	#Neighbors:	3	(9, -) (10, -) (12, -) 
ID:	12	VertexType:	[1m[32mZ[0m[0m	Qubit:	2	Phase:	π/4	#Neighbors:	2	(11, -) (14, -) 
ID:	13	VertexType:	[1m[32mZ[0m[0m	Qubit:	1	Phase:	0	#Neighbors:	3	(7, -) (14, -) (18, -) 
ID:	14	VertexType:	[1m[31mX[0m[0m	Qubit:	2	Phase:	0	#Neighbors:	3	(12, -) (13, -) (15, -) 
ID:	15	VertexType:	[1m[32mZ[0m[0m	Qubit:	2	Phase:	7π/4	#Neighbors:	2	(14, -) (17, -) 
ID:	16	VertexType:	[1m[32mZ[0m[0m	Qubit:	0	Phase:	0	#Neighbors:	3	(10, -) (17, -) (20, -) 
ID:	17	VertexType:	[1m[31mX[0m[0m	Qubit:	2	Phase:	0	#Neighbors:	3	(15, -) (16, -) (19, -) 
ID:	18	VertexType:	[1m[32mZ[0m[0m	Qubit:	1	Phase:	π/4	#Neighbors:	2	(13, -) (21, -) 
ID:	19	VertexType:	[1m[32mZ[0m[0m	Qubit:	2	Phase:	π/4	#Neighbors:	2	(17, -) (22, -) 
ID:	20	VertexType:	[1m[32mZ[0m[0m	Qubit:	0	Phase:	0	#Neighbors:	3	(16, -) (21, -) (23, -) 
ID:	21	VertexType:	[1m[31mX[0m[0m	Qubit:	1	Phase:	0	#Neighbors:	3	(18, -) (20, -) (24, -) 
ID:	22	VertexType:	[1m[33mH[0m[0m	Qubit:	2	Phase:	π	#Neighbors:	2	(5, -) (19, -) 
ID:	23	VertexType:	[1m[32mZ[0m[0m	Qubit:	0	Phase:	π/4	#Neighbors:	2	(20, -) (25, -) 
ID:	24	VertexType:	[1m[32mZ[0m[0m	Qubit:	0	Phase:	7π/4	#Neighbors:	2	(21, -) (26, -) 
ID:	25	VertexType:	[1m[32mZ[0m[0m	Qubit:	0	Phase:	0	#Neighbors:	3	(1, -) (23, -) (26, -) 
ID:	26	VertexType:	[1m[31mX[0m[0m	Qubit:	1	Phase:	0	#Neighbors:	3	(24, -) (25, -) (28, -) 
ID:	27	VertexType:	[1m[31mX[0m[0m	Qubit:	1	Phase:	π	#Neighbors:	1	(7, -) 
ID:	28	VertexType:	[1m[31mX[0m[0m	Qubit:	1	Phase:	π	#Neighbors:	1	(26, -) 
Total #Vertices: 27

qsyn> zxgs -fr
Hadamard Rule: 2 . 1 iterations
Spider Fusion Rule: 
4 iterations
Identity Removal Rule: 
No matches
Spider Fusion Rule: 
No matches
Pivot Rule: 
No matches
Local Complementary Rule: 
No matches
Pivot Gadget Rule: 
3 iterations
Hopf Rule: 
No matches
Spider Fusion Rule: 
No matches
Identity Removal Rule: 
1 iterations
Spider Fusion Rule: 
No matches
Pivot Rule: 
No matches
Local Complementary Rule: 
No matches
Identity Removal Rule: 
No matches
Spider Fusion Rule: 
No matches
Pivot Rule: 
No matches
Local Complementary Rule: 
No matches
Phase Gadget Rule: 
1 iterations
Spider Fusion Rule: 
No matches
Identity Removal Rule: 
1 iterations
Spider Fusion Rule: 
1 iterations
Pivot Rule: 
No matches
Local Complementary Rule: 
2 iterations
Identity Removal Rule: 
No matches
Spider Fusion Rule: 
No matches
Pivot Rule: 
No matches
Local Complementary Rule: 
No matches
Pivot Gadget Rule: 
No matches
Hopf Rule: 
No matches
Spider Fusion Rule: 
No matches
Identity Removal Rule: 
No matches
Spider Fusion Rule: 
No matches
Pivot Rule: 
No matches
Local Complementary Rule: 
No matches
Phase Gadget Rule: 
No matches
Spider Fusion Rule: 
No matches
Identity Removal Rule: 
No matches
Spider Fusion Rule: 
No matches
Pivot Rule: 
No matches
Local Complementary Rule: 
No matches
Pivot Gadget Rule: 
No matches
Hopf Rule: 
No matches

qsyn> zxgp -v
ID:	0	VertexType:	●	Qubit:	0	Phase:	0	#Neighbors:	1	(31, -) 
ID:	1	VertexType:	●	Qubit:	0	Phase:	0	#Neighbors:	1	(31, -) 
ID:	4	VertexType:	●	Qubit:	2	Phase:	0	#Neighbors:	1	(19, [1m[34mH[0m[0m) 
ID:	5	VertexType:	●	Qubit:	2	Phase:	0	#Neighbors:	1	(19, [1m[34mH[0m[0m) 
ID:	19	VertexType:	[1m[32mZ[0m[0m	Qubit:	2	Phase:	0	#Neighbors:	3	(4, [1m[34mH[0m[0m) (5, [1m[34mH[0m[0m) (31, [1m[34mH[0m[0m) 
ID:	27	VertexType:	[1m[32mZ[0m[0m	Qubit:	-1	Phase:	π	#Neighbors:	1	(32, [1m[34mH[0m[0m) 
ID:	31	VertexType:	[1m[32mZ[0m[0m	Qubit:	-2	Phase:	0	#Neighbors:	3	(0, -) (1, -) (19, [1m[34mH[0m[0m) 
ID:	32	VertexType:	[1m[32mZ[0m[0m	Qubit:	-2	Phase:	π/4	#Neighbors:	1	(27, [1m[34mH[0m[0m) 
Total #Vertices: 8

qsyn> zxgs -stco
[1m[32mTrue: The graph is graph-like[0m[0m
State Copy Rule: 
1 iterations

qsyn> zxgp -v
ID:	0	VertexType:	●	Qubit:	0	Phase:	0	#Neighbors:	1	(31, -) 
ID:	1	VertexType:	●	Qubit:	0	Phase:	0	#Neighbors:	1	(31, -) 
ID:	4	VertexType:	●	Qubit:	2	Phase:	0	#Neighbors:	1	(19, [1m[34mH[0m[0m) 
ID:	5	VertexType:	●	Qubit:	2	Phase:	0	#Neighbors:	1	(19, [1m[34mH[0m[0m) 
ID:	19	VertexType:	[1m[32mZ[0m[0m	Qubit:	2	Phase:	0	#Neighbors:	3	(4, [1m[34mH[0m[0m) (5, [1m[34mH[0m[0m) (31, [1m[34mH[0m[0m) 
ID:	31	VertexType:	[1m[32mZ[0m[0m	Qubit:	-2	Phase:	0	#Neighbors:	3	(0, -) (1, -) (19, [1m[34mH[0m[0m) 
Total #Vertices: 6

qsyn> zxgtsm
---- TRAVERSE AND BUILD THE TENSOR ----
Successfully added Tensor 1
Stored the resulting tensor as tensor id 1

qsyn> // tsp 1

qsyn> qccr -R benchmark/pseudoSimp/tof2.qasm
Note: original quantum circuit is replaced...

qsyn> qczxm
Successfully generated Graph 1
Checkout to Graph 1
---- TRAVERSE AND BUILD THE GRAPH ----
--------------------------------------

qsyn> zxgas 1 I X 0

qsyn> zxgas 1 O X 0

qsyn> zxgtsm
---- TRAVERSE AND BUILD THE TENSOR ----
Successfully added Tensor 2
Stored the resulting tensor as tensor id 2

qsyn> // tsp 2

qsyn> zxgp -v
ID:	0	VertexType:	●	Qubit:	0	Phase:	0	#Neighbors:	1	(10, -) 
ID:	1	VertexType:	●	Qubit:	0	Phase:	0	#Neighbors:	1	(25, -) 
ID:	4	VertexType:	●	Qubit:	2	Phase:	0	#Neighbors:	1	(6, -) 
ID:	5	VertexType:	●	Qubit:	2	Phase:	0	#Neighbors:	1	(22, -) 
ID:	6	VertexType:	[1m[33mH[0m[0m	Qubit:	2	Phase:	π	#Neighbors:	2	(4, -) (8, -) 
ID:	7	VertexType:	[1m[32mZ[0m[0m	Qubit:	1	Phase:	0	#Neighbors:	3	(8, -) (13, -) (27, -) 
ID:	8	VertexType:	[1m[31mX[0m[0m	Qubit:	2	Phase:	0	#Neighbors:	3	(6, -) (7, -) (9, -) 
ID:	9	VertexType:	[1m[32mZ[0m[0m	Qubit:	2	Phase:	7π/4	#Neighbors:	2	(8, -) (11, -) 
ID:	10	VertexType:	[1m[32mZ[0m[0m	Qubit:	0	Phase:	0	#Neighbors:	3	(0, -) (11, -) (16, -) 
ID:	11	VertexType:	[1m[31mX[0m[0m	Qubit:	2	Phase:	0	#Neighbors:	3	(9, -) (10, -) (12, -) 
ID:	12	VertexType:	[1m[32mZ[0m[0m	Qubit:	2	Phase:	π/4	#Neighbors:	2	(11, -) (14, -) 
ID:	13	VertexType:	[1m[32mZ[0m[0m	Qubit:	1	Phase:	0	#Neighbors:	3	(7, -) (14, -) (18, -) 
ID:	14	VertexType:	[1m[31mX[0m[0m	Qubit:	2	Phase:	0	#Neighbors:	3	(12, -) (13, -) (15, -) 
ID:	15	VertexType:	[1m[32mZ[0m[0m	Qubit:	2	Phase:	7π/4	#Neighbors:	2	(14, -) (17, -) 
ID:	16	VertexType:	[1m[32mZ[0m[0m	Qubit:	0	Phase:	0	#Neighbors:	3	(10, -) (17, -) (20, -) 
ID:	17	VertexType:	[1m[31mX[0m[0m	Qubit:	2	Phase:	0	#Neighbors:	3	(15, -) (16, -) (19, -) 
ID:	18	VertexType:	[1m[32mZ[0m[0m	Qubit:	1	Phase:	π/4	#Neighbors:	2	(13, -) (21, -) 
ID:	19	VertexType:	[1m[32mZ[0m[0m	Qubit:	2	Phase:	π/4	#Neighbors:	2	(17, -) (22, -) 
ID:	20	VertexType:	[1m[32mZ[0m[0m	Qubit:	0	Phase:	0	#Neighbors:	3	(16, -) (21, -) (23, -) 
ID:	21	VertexType:	[1m[31mX[0m[0m	Qubit:	1	Phase:	0	#Neighbors:	3	(18, -) (20, -) (24, -) 
ID:	22	VertexType:	[1m[33mH[0m[0m	Qubit:	2	Phase:	π	#Neighbors:	2	(5, -) (19, -) 
ID:	23	VertexType:	[1m[32mZ[0m[0m	Qubit:	0	Phase:	π/4	#Neighbors:	2	(20, -) (25, -) 
ID:	24	VertexType:	[1m[32mZ[0m[0m	Qubit:	0	Phase:	7π/4	#Neighbors:	2	(21, -) (26, -) 
ID:	25	VertexType:	[1m[32mZ[0m[0m	Qubit:	0	Phase:	0	#Neighbors:	3	(1, -) (23, -) (26, -) 
ID:	26	VertexType:	[1m[31mX[0m[0m	Qubit:	1	Phase:	0	#Neighbors:	3	(24, -) (25, -) (28, -) 
ID:	27	VertexType:	[1m[31mX[0m[0m	Qubit:	1	Phase:	0	#Neighbors:	1	(7, -) 
ID:	28	VertexType:	[1m[31mX[0m[0m	Qubit:	1	Phase:	0	#Neighbors:	1	(26, -) 
Total #Vertices: 27

qsyn> zxgs -fr
Hadamard Rule: 2 . 1 iterations
Spider Fusion Rule: 
4 iterations
Identity Removal Rule: 
1 iterations
Spider Fusion Rule: 
1 iterations
Pivot Rule: 
No matches
Local Complementary Rule: 
No matches
Identity Removal Rule: 
No matches
Spider Fusion Rule: 
No matches
Pivot Rule: 
No matches
Local Complementary Rule: 
No matches
Pivot Gadget Rule: 
3 iterations
Hopf Rule: 
No matches
Spider Fusion Rule: 
No matches
Identity Removal Rule: 
1 iterations
Spider Fusion Rule: 
1 iterations
Pivot Rule: 
No matches
Local Complementary Rule: 
No matches
Identity Removal Rule: 
No matches
Spider Fusion Rule: 
No matches
Pivot Rule: 
No matches
Local Complementary Rule: 
No matches
Phase Gadget Rule: 
1 iterations
Spider Fusion Rule: 
No matches
Identity Removal Rule: 
No matches
Spider Fusion Rule: 
No matches
Pivot Rule: 
1 iterations
Local Complementary Rule: 
No matches
Identity Removal Rule: 
1 iterations
Spider Fusion Rule: 
No matches
Pivot Rule: 
No matches
Local Complementary Rule: 
No matches
Identity Removal Rule: 
No matches
Spider Fusion Rule: 
No matches
Pivot Rule: 
No matches
Local Complementary Rule: 
No matches
Pivot Gadget Rule: 
No matches
Hopf Rule: 
No matches
Spider Fusion Rule: 
No matches
Identity Removal Rule: 
No matches
Spider Fusion Rule: 
No matches
Pivot Rule: 
No matches
Local Complementary Rule: 
No matches
Phase Gadget Rule: 
No matches
Spider Fusion Rule: 
No matches
Identity Removal Rule: 
No matches
Spider Fusion Rule: 
No matches
Pivot Rule: 
No matches
Local Complementary Rule: 
No matches
Pivot Gadget Rule: 
No matches
Hopf Rule: 
No matches

qsyn> zxgp -v
ID:	0	VertexType:	●	Qubit:	0	Phase:	0	#Neighbors:	1	(1, -) 
ID:	1	VertexType:	●	Qubit:	0	Phase:	0	#Neighbors:	1	(0, -) 
ID:	4	VertexType:	●	Qubit:	2	Phase:	0	#Neighbors:	1	(5, -) 
ID:	5	VertexType:	●	Qubit:	2	Phase:	0	#Neighbors:	1	(4, -) 
ID:	27	VertexType:	[1m[32mZ[0m[0m	Qubit:	-1	Phase:	0	#Neighbors:	1	(30, [1m[34mH[0m[0m) 
ID:	30	VertexType:	[1m[32mZ[0m[0m	Qubit:	-2	Phase:	π/4	#Neighbors:	1	(27, [1m[34mH[0m[0m) 
Total #Vertices: 6

qsyn> zxgs -stco
False: Boundary vertex 0 has a boundary neighbor!!1 !!

qsyn> zxgp -v
ID:	0	VertexType:	●	Qubit:	0	Phase:	0	#Neighbors:	1	(1, -) 
ID:	1	VertexType:	●	Qubit:	0	Phase:	0	#Neighbors:	1	(0, -) 
ID:	4	VertexType:	●	Qubit:	2	Phase:	0	#Neighbors:	1	(5, -) 
ID:	5	VertexType:	●	Qubit:	2	Phase:	0	#Neighbors:	1	(4, -) 
ID:	27	VertexType:	[1m[32mZ[0m[0m	Qubit:	-1	Phase:	0	#Neighbors:	1	(30, [1m[34mH[0m[0m) 
ID:	30	VertexType:	[1m[32mZ[0m[0m	Qubit:	-2	Phase:	π/4	#Neighbors:	1	(27, [1m[34mH[0m[0m) 
Total #Vertices: 6

qsyn> zxgtsm
---- TRAVERSE AND BUILD THE TENSOR ----
Successfully added Tensor 3
Stored the resulting tensor as tensor id 3

qsyn> // tsp 3

qsyn> qccr -R benchmark/pseudoSimp/tof2.qasm
Note: original quantum circuit is replaced...

qsyn> zxm -on
Error: ZXMODE is already ON

qsyn> qczxm
Successfully generated Graph 0
Checkout to Graph 0
---- TRAVERSE AND BUILD THE GRAPH ----
--------------------------------------

qsyn> zxgas 1 I X pi

qsyn> zxgas 1 O X pi

qsyn> zxgas 0 I X pi

qsyn> zxgas 0 O X pi

qsyn> zxgtsm
---- TRAVERSE AND BUILD THE TENSOR ----
Successfully added Tensor 4
Stored the resulting tensor as tensor id 4

qsyn> // tsp 4

qsyn> zxgp -v

ID:	4	VertexType:	●	Qubit:	2	Phase:	0	#Neighbors:	1	(6, -) 
ID:	5	VertexType:	●	Qubit:	2	Phase:	0	#Neighbors:	1	(22, -) 
ID:	6	VertexType:	[1m[33mH[0m[0m	Qubit:	2	Phase:	π	#Neighbors:	2	(4, -) (8, -) 
ID:	7	VertexType:	[1m[32mZ[0m[0m	Qubit:	1	Phase:	0	#Neighbors:	3	(8, -) (13, -) (27, -) 
ID:	8	VertexType:	[1m[31mX[0m[0m	Qubit:	2	Phase:	0	#Neighbors:	3	(6, -) (7, -) (9, -) 
ID:	9	VertexType:	[1m[32mZ[0m[0m	Qubit:	2	Phase:	7π/4	#Neighbors:	2	(8, -) (11, -) 
ID:	10	VertexType:	[1m[32mZ[0m[0m	Qubit:	0	Phase:	0	#Neighbors:	3	(11, -) (16, -) (29, -) 
ID:	11	VertexType:	[1m[31mX[0m[0m	Qubit:	2	Phase:	0	#Neighbors:	3	(9, -) (10, -) (12, -) 
ID:	12	VertexType:	[1m[32mZ[0m[0m	Qubit:	2	Phase:	π/4	#Neighbors:	2	(11, -) (14, -) 
ID:	13	VertexType:	[1m[32mZ[0m[0m	Qubit:	1	Phase:	0	#Neighbors:	3	(7, -) (14, -) (18, -) 
ID:	14	VertexType:	[1m[31mX[0m[0m	Qubit:	2	Phase:	0	#Neighbors:	3	(12, -) (13, -) (15, -) 
ID:	15	VertexType:	[1m[32mZ[0m[0m	Qubit:	2	Phase:	7π/4	#Neighbors:	2	(14, -) (17, -) 
ID:	16	VertexType:	[1m[32mZ[0m[0m	Qubit:	0	Phase:	0	#Neighbors:	3	(10, -) (17, -) (20, -) 
ID:	17	VertexType:	[1m[31mX[0m[0m	Qubit:	2	Phase:	0	#Neighbors:	3	(15, -) (16, -) (19, -) 
ID:	18	VertexType:	[1m[32mZ[0m[0m	Qubit:	1	Phase:	π/4	#Neighbors:	2	(13, -) (21, -) 
ID:	19	VertexType:	[1m[32mZ[0m[0m	Qubit:	2	Phase:	π/4	#Neighbors:	2	(17, -) (22, -) 
ID:	20	VertexType:	[1m[32mZ[0m[0m	Qubit:	0	Phase:	0	#Neighbors:	3	(16, -) (21, -) (23, -) 
ID:	21	VertexType:	[1m[31mX[0m[0m	Qubit:	1	Phase:	0	#Neighbors:	3	(18, -) (20, -) (24, -) 
ID:	22	VertexType:	[1m[33mH[0m[0m	Qubit:	2	Phase:	π	#Neighbors:	2	(5, -) (19, -) 
ID:	23	VertexType:	[1m[32mZ[0m[0m	Qubit:	0	Phase:	π/4	#Neighbors:	2	(20, -) (25, -) 
ID:	24	VertexType:	[1m[32mZ[0m[0m	Qubit:	0	Phase:	7π/4	#Neighbors:	2	(21, -) (26, -) 
ID:	25	VertexType:	[1m[32mZ[0m[0m	Qubit:	0	Phase:	0	#Neighbors:	3	(23, -) (26, -) (30, -) 
ID:	26	VertexType:	[1m[31mX[0m[0m	Qubit:	1	Phase:	0	#Neighbors:	3	(24, -) (25, -) (28, -) 
ID:	27	VertexType:	[1m[31mX[0m[0m	Qubit:	1	Phase:	π	#Neighbors:	1	(7, -) 
ID:	28	VertexType:	[1m[31mX[0m[0m	Qubit:	1	Phase:	π	#Neighbors:	1	(26, -) 
ID:	29	VertexType:	[1m[31mX[0m[0m	Qubit:	0	Phase:	π	#Neighbors:	1	(10, -) 
ID:	30	VertexType:	[1m[31mX[0m[0m	Qubit:	0	Phase:	π	#Neighbors:	1	(25, -) 
Total #Vertices: 27


qsyn> zxgs -FR
Hadamard Rule: 2 . 1 iterations
Spider Fusion Rule: 
4 iterations
Identity Removal Rule: 
No matches
Spider Fusion Rule: 
No matches
Pivot Rule: 
No matches
Local Complementary Rule: 
No matches
Pivot Gadget Rule: 
4 iterations
Hopf Rule: 
No matches
Spider Fusion Rule: 
No matches
Identity Removal Rule: 
1 iterations
Spider Fusion Rule: 
1 iterations
Pivot Rule: 
No matches
Local Complementary Rule: 
No matches
Identity Removal Rule: 
No matches
Spider Fusion Rule: 
No matches
Pivot Rule: 
No matches
Local Complementary Rule: 
No matches
Phase Gadget Rule: 
1 iterations
Spider Fusion Rule: 
No matches
Identity Removal Rule: 
1 iterations
Spider Fusion Rule: 
1 iterations
Pivot Rule: 
No matches
Local Complementary Rule: 
No matches
Identity Removal Rule: 
No matches
Spider Fusion Rule: 
No matches
Pivot Rule: 
No matches
Local Complementary Rule: 
No matches
Pivot Gadget Rule: 
No matches
Hopf Rule: 
No matches
Spider Fusion Rule: 
No matches
Identity Removal Rule: 
No matches
Spider Fusion Rule: 
No matches
Pivot Rule: 
No matches
Local Complementary Rule: 
No matches
Phase Gadget Rule: 
No matches
Spider Fusion Rule: 
No matches
Identity Removal Rule: 
No matches
Spider Fusion Rule: 
No matches
Pivot Rule: 
No matches
Local Complementary Rule: 
No matches
Pivot Gadget Rule: 
No matches
Hopf Rule: 
No matches

qsyn> zxgp -v
<<<<<<< HEAD
<<<<<<< HEAD

ID:	4	VertexType:	●	Qubit:	2	Phase:	0	#Neighbors:	1	(36, [1m[34mH[0m[0m) 
ID:	5	VertexType:	●	Qubit:	2	Phase:	0	#Neighbors:	1	(36, [1m[34mH[0m[0m) 
=======
ID:	4	VertexType:	●	Qubit:	2	Phase:	0	#Neighbors:	1	(35, [1m[34mH[0m[0m) 
ID:	5	VertexType:	●	Qubit:	2	Phase:	0	#Neighbors:	1	(35, [1m[34mH[0m[0m) 
>>>>>>> devt
=======
ID:	4	VertexType:	●	Qubit:	2	Phase:	0	#Neighbors:	1	(36, [1m[34mH[0m[0m) 
ID:	5	VertexType:	●	Qubit:	2	Phase:	0	#Neighbors:	1	(36, [1m[34mH[0m[0m) 
>>>>>>> 859197d4
ID:	11	VertexType:	[1m[32mZ[0m[0m	Qubit:	-1	Phase:	π	#Neighbors:	1	(31, [1m[34mH[0m[0m) 
ID:	21	VertexType:	[1m[32mZ[0m[0m	Qubit:	-1	Phase:	0	#Neighbors:	1	(33, [1m[34mH[0m[0m) 
ID:	27	VertexType:	[1m[32mZ[0m[0m	Qubit:	-1	Phase:	π	#Neighbors:	1	(34, [1m[34mH[0m[0m) 
ID:	31	VertexType:	[1m[32mZ[0m[0m	Qubit:	-2	Phase:	π/4	#Neighbors:	1	(11, [1m[34mH[0m[0m) 
ID:	33	VertexType:	[1m[32mZ[0m[0m	Qubit:	-2	Phase:	7π/4	#Neighbors:	1	(21, [1m[34mH[0m[0m) 
ID:	34	VertexType:	[1m[32mZ[0m[0m	Qubit:	-2	Phase:	π/4	#Neighbors:	1	(27, [1m[34mH[0m[0m) 
ID:	36	VertexType:	[1m[32mZ[0m[0m	Qubit:	-2	Phase:	π	#Neighbors:	2	(4, [1m[34mH[0m[0m) (5, [1m[34mH[0m[0m) 
Total #Vertices: 9


qsyn> zxgs -stco
[1m[32mTrue: The graph is graph-like[0m[0m
State Copy Rule: 
1 iterations

qsyn> zxgp -v
ID:	4	VertexType:	●	Qubit:	2	Phase:	0	#Neighbors:	1	(36, [1m[34mH[0m[0m) 
ID:	5	VertexType:	●	Qubit:	2	Phase:	0	#Neighbors:	1	(36, [1m[34mH[0m[0m) 
ID:	36	VertexType:	[1m[32mZ[0m[0m	Qubit:	-2	Phase:	π	#Neighbors:	2	(4, [1m[34mH[0m[0m) (5, [1m[34mH[0m[0m) 
Total #Vertices: 3


qsyn> zxgtsm
---- TRAVERSE AND BUILD THE TENSOR ----
Successfully added Tensor 5
Stored the resulting tensor as tensor id 5

qsyn> // tsp 5

qsyn> q -f
<|MERGE_RESOLUTION|>--- conflicted
+++ resolved
@@ -22,6 +22,7 @@
 qsyn> // tsp 0
 
 qsyn> zxgp -v
+
 ID:	0	VertexType:	●	Qubit:	0	Phase:	0	#Neighbors:	1	(10, -) 
 ID:	1	VertexType:	●	Qubit:	0	Phase:	0	#Neighbors:	1	(25, -) 
 ID:	4	VertexType:	●	Qubit:	2	Phase:	0	#Neighbors:	1	(6, -) 
@@ -51,6 +52,7 @@
 ID:	28	VertexType:	[1m[31mX[0m[0m	Qubit:	1	Phase:	π	#Neighbors:	1	(26, -) 
 Total #Vertices: 27
 
+
 qsyn> zxgs -fr
 Hadamard Rule: 2 . 1 iterations
 Spider Fusion Rule: 
@@ -137,6 +139,7 @@
 No matches
 
 qsyn> zxgp -v
+
 ID:	0	VertexType:	●	Qubit:	0	Phase:	0	#Neighbors:	1	(31, -) 
 ID:	1	VertexType:	●	Qubit:	0	Phase:	0	#Neighbors:	1	(31, -) 
 ID:	4	VertexType:	●	Qubit:	2	Phase:	0	#Neighbors:	1	(19, [1m[34mH[0m[0m) 
@@ -147,12 +150,14 @@
 ID:	32	VertexType:	[1m[32mZ[0m[0m	Qubit:	-2	Phase:	π/4	#Neighbors:	1	(27, [1m[34mH[0m[0m) 
 Total #Vertices: 8
 
+
 qsyn> zxgs -stco
 [1m[32mTrue: The graph is graph-like[0m[0m
 State Copy Rule: 
 1 iterations
 
 qsyn> zxgp -v
+
 ID:	0	VertexType:	●	Qubit:	0	Phase:	0	#Neighbors:	1	(31, -) 
 ID:	1	VertexType:	●	Qubit:	0	Phase:	0	#Neighbors:	1	(31, -) 
 ID:	4	VertexType:	●	Qubit:	2	Phase:	0	#Neighbors:	1	(19, [1m[34mH[0m[0m) 
@@ -161,6 +166,7 @@
 ID:	31	VertexType:	[1m[32mZ[0m[0m	Qubit:	-2	Phase:	0	#Neighbors:	3	(0, -) (1, -) (19, [1m[34mH[0m[0m) 
 Total #Vertices: 6
 
+
 qsyn> zxgtsm
 ---- TRAVERSE AND BUILD THE TENSOR ----
 Successfully added Tensor 1
@@ -189,6 +195,7 @@
 qsyn> // tsp 2
 
 qsyn> zxgp -v
+
 ID:	0	VertexType:	●	Qubit:	0	Phase:	0	#Neighbors:	1	(10, -) 
 ID:	1	VertexType:	●	Qubit:	0	Phase:	0	#Neighbors:	1	(25, -) 
 ID:	4	VertexType:	●	Qubit:	2	Phase:	0	#Neighbors:	1	(6, -) 
@@ -218,6 +225,7 @@
 ID:	28	VertexType:	[1m[31mX[0m[0m	Qubit:	1	Phase:	0	#Neighbors:	1	(26, -) 
 Total #Vertices: 27
 
+
 qsyn> zxgs -fr
 Hadamard Rule: 2 . 1 iterations
 Spider Fusion Rule: 
@@ -320,6 +328,7 @@
 No matches
 
 qsyn> zxgp -v
+
 ID:	0	VertexType:	●	Qubit:	0	Phase:	0	#Neighbors:	1	(1, -) 
 ID:	1	VertexType:	●	Qubit:	0	Phase:	0	#Neighbors:	1	(0, -) 
 ID:	4	VertexType:	●	Qubit:	2	Phase:	0	#Neighbors:	1	(5, -) 
@@ -328,10 +337,12 @@
 ID:	30	VertexType:	[1m[32mZ[0m[0m	Qubit:	-2	Phase:	π/4	#Neighbors:	1	(27, [1m[34mH[0m[0m) 
 Total #Vertices: 6
 
+
 qsyn> zxgs -stco
 False: Boundary vertex 0 has a boundary neighbor!!1 !!
 
 qsyn> zxgp -v
+
 ID:	0	VertexType:	●	Qubit:	0	Phase:	0	#Neighbors:	1	(1, -) 
 ID:	1	VertexType:	●	Qubit:	0	Phase:	0	#Neighbors:	1	(0, -) 
 ID:	4	VertexType:	●	Qubit:	2	Phase:	0	#Neighbors:	1	(5, -) 
@@ -339,6 +350,7 @@
 ID:	27	VertexType:	[1m[32mZ[0m[0m	Qubit:	-1	Phase:	0	#Neighbors:	1	(30, [1m[34mH[0m[0m) 
 ID:	30	VertexType:	[1m[32mZ[0m[0m	Qubit:	-2	Phase:	π/4	#Neighbors:	1	(27, [1m[34mH[0m[0m) 
 Total #Vertices: 6
+
 
 qsyn> zxgtsm
 ---- TRAVERSE AND BUILD THE TENSOR ----
@@ -492,19 +504,9 @@
 No matches
 
 qsyn> zxgp -v
-<<<<<<< HEAD
-<<<<<<< HEAD
 
 ID:	4	VertexType:	●	Qubit:	2	Phase:	0	#Neighbors:	1	(36, [1m[34mH[0m[0m) 
 ID:	5	VertexType:	●	Qubit:	2	Phase:	0	#Neighbors:	1	(36, [1m[34mH[0m[0m) 
-=======
-ID:	4	VertexType:	●	Qubit:	2	Phase:	0	#Neighbors:	1	(35, [1m[34mH[0m[0m) 
-ID:	5	VertexType:	●	Qubit:	2	Phase:	0	#Neighbors:	1	(35, [1m[34mH[0m[0m) 
->>>>>>> devt
-=======
-ID:	4	VertexType:	●	Qubit:	2	Phase:	0	#Neighbors:	1	(36, [1m[34mH[0m[0m) 
-ID:	5	VertexType:	●	Qubit:	2	Phase:	0	#Neighbors:	1	(36, [1m[34mH[0m[0m) 
->>>>>>> 859197d4
 ID:	11	VertexType:	[1m[32mZ[0m[0m	Qubit:	-1	Phase:	π	#Neighbors:	1	(31, [1m[34mH[0m[0m) 
 ID:	21	VertexType:	[1m[32mZ[0m[0m	Qubit:	-1	Phase:	0	#Neighbors:	1	(33, [1m[34mH[0m[0m) 
 ID:	27	VertexType:	[1m[32mZ[0m[0m	Qubit:	-1	Phase:	π	#Neighbors:	1	(34, [1m[34mH[0m[0m) 
@@ -521,6 +523,7 @@
 1 iterations
 
 qsyn> zxgp -v
+
 ID:	4	VertexType:	●	Qubit:	2	Phase:	0	#Neighbors:	1	(36, [1m[34mH[0m[0m) 
 ID:	5	VertexType:	●	Qubit:	2	Phase:	0	#Neighbors:	1	(36, [1m[34mH[0m[0m) 
 ID:	36	VertexType:	[1m[32mZ[0m[0m	Qubit:	-2	Phase:	π	#Neighbors:	2	(4, [1m[34mH[0m[0m) (5, [1m[34mH[0m[0m) 
