--- conflicted
+++ resolved
@@ -16,13 +16,8 @@
 qsyn> zxgp -v
 ID:	0	VertexType:	●	Qubit:	0	Phase:	0	#Neighbors:	1	(2, -) 
 ID:	1	VertexType:	●	Qubit:	1	Phase:	0	#Neighbors:	1	(3, -) 
-<<<<<<< HEAD
-ID:	2	VertexType:	[1;32mZ[0m	Qubit:	0	Phase:	0	#Neighbors:	3	(4, -) (3, -) (0, -) 
-ID:	3	VertexType:	[1;31mX[0m	Qubit:	1	Phase:	0	#Neighbors:	3	(2, -) (1, -) (5, -) 
-=======
 ID:	2	VertexType:	[1;32mZ[0m	Qubit:	0	Phase:	0	#Neighbors:	3	(0, -) (3, -) (4, -) 
 ID:	3	VertexType:	[1;31mX[0m	Qubit:	1	Phase:	0	#Neighbors:	3	(1, -) (2, -) (5, -) 
->>>>>>> 01c88010
 ID:	4	VertexType:	●	Qubit:	0	Phase:	0	#Neighbors:	1	(2, -) 
 ID:	5	VertexType:	●	Qubit:	1	Phase:	0	#Neighbors:	1	(3, -) 
 Total #Vertices: 6
@@ -32,13 +27,8 @@
 
 qsyn> zxgp -v
 ID:	1	VertexType:	●	Qubit:	1	Phase:	0	#Neighbors:	1	(3, -) 
-<<<<<<< HEAD
-ID:	2	VertexType:	[1;32mZ[0m	Qubit:	0	Phase:	0	#Neighbors:	2	(4, -) (3, -) 
-ID:	3	VertexType:	[1;31mX[0m	Qubit:	1	Phase:	0	#Neighbors:	3	(2, -) (1, -) (5, -) 
-=======
 ID:	2	VertexType:	[1;32mZ[0m	Qubit:	0	Phase:	0	#Neighbors:	2	(3, -) (4, -) 
 ID:	3	VertexType:	[1;31mX[0m	Qubit:	1	Phase:	0	#Neighbors:	3	(1, -) (2, -) (5, -) 
->>>>>>> 01c88010
 ID:	4	VertexType:	●	Qubit:	0	Phase:	0	#Neighbors:	1	(2, -) 
 ID:	5	VertexType:	●	Qubit:	1	Phase:	0	#Neighbors:	1	(3, -) 
 Total #Vertices: 5
@@ -73,13 +63,8 @@
 
 qsyn> zxgp -v
 ID:	1	VertexType:	●	Qubit:	1	Phase:	0	#Neighbors:	1	(3, -) 
-<<<<<<< HEAD
-ID:	2	VertexType:	[1;32mZ[0m	Qubit:	0	Phase:	0	#Neighbors:	3	(3, -) (0, -) (4, -) 
-ID:	3	VertexType:	[1;31mX[0m	Qubit:	1	Phase:	0	#Neighbors:	3	(2, -) (1, -) (5, -) 
-=======
 ID:	2	VertexType:	[1;32mZ[0m	Qubit:	0	Phase:	0	#Neighbors:	3	(0, -) (3, -) (4, -) 
 ID:	3	VertexType:	[1;31mX[0m	Qubit:	1	Phase:	0	#Neighbors:	3	(1, -) (2, -) (5, -) 
->>>>>>> 01c88010
 ID:	4	VertexType:	●	Qubit:	0	Phase:	0	#Neighbors:	1	(2, -) 
 ID:	5	VertexType:	●	Qubit:	1	Phase:	0	#Neighbors:	1	(3, -) 
 ID:	0	VertexType:	●	Qubit:	0	Phase:	0	#Neighbors:	1	(2, -) 
